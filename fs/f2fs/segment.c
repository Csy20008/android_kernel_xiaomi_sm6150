// SPDX-License-Identifier: GPL-2.0
/*
 * fs/f2fs/segment.c
 *
 * Copyright (c) 2012 Samsung Electronics Co., Ltd.
 *             http://www.samsung.com/
 */
#include <linux/fs.h>
#include <linux/f2fs_fs.h>
#include <linux/bio.h>
#include <linux/blkdev.h>
#include <linux/prefetch.h>
#include <linux/kthread.h>
#include <linux/swap.h>
#include <linux/timer.h>
#include <linux/freezer.h>
#include <linux/sched/signal.h>

#include "f2fs.h"
#include "segment.h"
#include "node.h"
#include "gc.h"
#include "trace.h"
#include <trace/events/f2fs.h>

#define __reverse_ffz(x) __reverse_ffs(~(x))

static struct kmem_cache *discard_entry_slab;
static struct kmem_cache *discard_cmd_slab;
static struct kmem_cache *sit_entry_set_slab;
static struct kmem_cache *inmem_entry_slab;

static unsigned long __reverse_ulong(unsigned char *str)
{
	unsigned long tmp = 0;
	int shift = 24, idx = 0;

#if BITS_PER_LONG == 64
	shift = 56;
#endif
	while (shift >= 0) {
		tmp |= (unsigned long)str[idx++] << shift;
		shift -= BITS_PER_BYTE;
	}
	return tmp;
}

/*
 * __reverse_ffs is copied from include/asm-generic/bitops/__ffs.h since
 * MSB and LSB are reversed in a byte by f2fs_set_bit.
 */
static inline unsigned long __reverse_ffs(unsigned long word)
{
	int num = 0;

#if BITS_PER_LONG == 64
	if ((word & 0xffffffff00000000UL) == 0)
		num += 32;
	else
		word >>= 32;
#endif
	if ((word & 0xffff0000) == 0)
		num += 16;
	else
		word >>= 16;

	if ((word & 0xff00) == 0)
		num += 8;
	else
		word >>= 8;

	if ((word & 0xf0) == 0)
		num += 4;
	else
		word >>= 4;

	if ((word & 0xc) == 0)
		num += 2;
	else
		word >>= 2;

	if ((word & 0x2) == 0)
		num += 1;
	return num;
}

/*
 * __find_rev_next(_zero)_bit is copied from lib/find_next_bit.c because
 * f2fs_set_bit makes MSB and LSB reversed in a byte.
 * @size must be integral times of unsigned long.
 * Example:
 *                             MSB <--> LSB
 *   f2fs_set_bit(0, bitmap) => 1000 0000
 *   f2fs_set_bit(7, bitmap) => 0000 0001
 */
static unsigned long __find_rev_next_bit(const unsigned long *addr,
			unsigned long size, unsigned long offset)
{
	const unsigned long *p = addr + BIT_WORD(offset);
	unsigned long result = size;
	unsigned long tmp;

	if (offset >= size)
		return size;

	size -= (offset & ~(BITS_PER_LONG - 1));
	offset %= BITS_PER_LONG;

	while (1) {
		if (*p == 0)
			goto pass;

		tmp = __reverse_ulong((unsigned char *)p);

		tmp &= ~0UL >> offset;
		if (size < BITS_PER_LONG)
			tmp &= (~0UL << (BITS_PER_LONG - size));
		if (tmp)
			goto found;
pass:
		if (size <= BITS_PER_LONG)
			break;
		size -= BITS_PER_LONG;
		offset = 0;
		p++;
	}
	return result;
found:
	return result - size + __reverse_ffs(tmp);
}

static unsigned long __find_rev_next_zero_bit(const unsigned long *addr,
			unsigned long size, unsigned long offset)
{
	const unsigned long *p = addr + BIT_WORD(offset);
	unsigned long result = size;
	unsigned long tmp;

	if (offset >= size)
		return size;

	size -= (offset & ~(BITS_PER_LONG - 1));
	offset %= BITS_PER_LONG;

	while (1) {
		if (*p == ~0UL)
			goto pass;

		tmp = __reverse_ulong((unsigned char *)p);

		if (offset)
			tmp |= ~0UL << (BITS_PER_LONG - offset);
		if (size < BITS_PER_LONG)
			tmp |= ~0UL >> size;
		if (tmp != ~0UL)
			goto found;
pass:
		if (size <= BITS_PER_LONG)
			break;
		size -= BITS_PER_LONG;
		offset = 0;
		p++;
	}
	return result;
found:
	return result - size + __reverse_ffz(tmp);
}

bool f2fs_need_SSR(struct f2fs_sb_info *sbi)
{
	int node_secs = get_blocktype_secs(sbi, F2FS_DIRTY_NODES);
	int dent_secs = get_blocktype_secs(sbi, F2FS_DIRTY_DENTS);
	int imeta_secs = get_blocktype_secs(sbi, F2FS_DIRTY_IMETA);

	if (test_opt(sbi, LFS))
		return false;
	if (sbi->gc_mode == GC_URGENT)
<<<<<<< HEAD
=======
		return true;
	if (unlikely(is_sbi_flag_set(sbi, SBI_CP_DISABLED)))
>>>>>>> 71347a7a
		return true;

	return free_sections(sbi) <= (node_secs + 2 * dent_secs + imeta_secs +
			SM_I(sbi)->min_ssr_sections + reserved_sections(sbi));
}

void f2fs_register_inmem_page(struct inode *inode, struct page *page)
{
	struct f2fs_sb_info *sbi = F2FS_I_SB(inode);
	struct f2fs_inode_info *fi = F2FS_I(inode);
	struct inmem_pages *new;

	f2fs_trace_pid(page);

	set_page_private(page, (unsigned long)ATOMIC_WRITTEN_PAGE);
	SetPagePrivate(page);

	new = f2fs_kmem_cache_alloc(inmem_entry_slab, GFP_NOFS);

	/* add atomic page indices to the list */
	new->page = page;
	INIT_LIST_HEAD(&new->list);

	/* increase reference count with clean state */
	mutex_lock(&fi->inmem_lock);
	get_page(page);
	list_add_tail(&new->list, &fi->inmem_pages);
	spin_lock(&sbi->inode_lock[ATOMIC_FILE]);
	if (list_empty(&fi->inmem_ilist))
		list_add_tail(&fi->inmem_ilist, &sbi->inode_list[ATOMIC_FILE]);
	spin_unlock(&sbi->inode_lock[ATOMIC_FILE]);
	inc_page_count(F2FS_I_SB(inode), F2FS_INMEM_PAGES);
	mutex_unlock(&fi->inmem_lock);

	trace_f2fs_register_inmem_page(page, INMEM);
}

static int __revoke_inmem_pages(struct inode *inode,
				struct list_head *head, bool drop, bool recover)
{
	struct f2fs_sb_info *sbi = F2FS_I_SB(inode);
	struct inmem_pages *cur, *tmp;
	int err = 0;

	list_for_each_entry_safe(cur, tmp, head, list) {
		struct page *page = cur->page;

		if (drop)
			trace_f2fs_commit_inmem_page(page, INMEM_DROP);

		lock_page(page);

		f2fs_wait_on_page_writeback(page, DATA, true);

		if (recover) {
			struct dnode_of_data dn;
			struct node_info ni;

			trace_f2fs_commit_inmem_page(page, INMEM_REVOKE);
retry:
			set_new_dnode(&dn, inode, NULL, NULL, 0);
			err = f2fs_get_dnode_of_data(&dn, page->index,
								LOOKUP_NODE);
			if (err) {
				if (err == -ENOMEM) {
					congestion_wait(BLK_RW_ASYNC, HZ/50);
					cond_resched();
					goto retry;
				}
				err = -EAGAIN;
				goto next;
			}
<<<<<<< HEAD
=======

>>>>>>> 71347a7a
			err = f2fs_get_node_info(sbi, dn.nid, &ni);
			if (err) {
				f2fs_put_dnode(&dn);
				return err;
			}
<<<<<<< HEAD
=======

>>>>>>> 71347a7a
			if (cur->old_addr == NEW_ADDR) {
				f2fs_invalidate_blocks(sbi, dn.data_blkaddr);
				f2fs_update_data_blkaddr(&dn, NEW_ADDR);
			} else
				f2fs_replace_block(sbi, &dn, dn.data_blkaddr,
					cur->old_addr, ni.version, true, true);
			f2fs_put_dnode(&dn);
		}
next:
		/* we don't need to invalidate this in the sccessful status */
		if (drop || recover) {
			ClearPageUptodate(page);
			clear_cold_data(page);
		}
		set_page_private(page, 0);
		ClearPagePrivate(page);
		f2fs_put_page(page, 1);

		list_del(&cur->list);
		kmem_cache_free(inmem_entry_slab, cur);
		dec_page_count(F2FS_I_SB(inode), F2FS_INMEM_PAGES);
	}
	return err;
}

void f2fs_drop_inmem_pages_all(struct f2fs_sb_info *sbi, bool gc_failure)
{
	struct list_head *head = &sbi->inode_list[ATOMIC_FILE];
	struct inode *inode;
	struct f2fs_inode_info *fi;
next:
	spin_lock(&sbi->inode_lock[ATOMIC_FILE]);
	if (list_empty(head)) {
		spin_unlock(&sbi->inode_lock[ATOMIC_FILE]);
		return;
	}
	fi = list_first_entry(head, struct f2fs_inode_info, inmem_ilist);
	inode = igrab(&fi->vfs_inode);
	spin_unlock(&sbi->inode_lock[ATOMIC_FILE]);

	if (inode) {
		if (gc_failure) {
			if (fi->i_gc_failures[GC_FAILURE_ATOMIC])
				goto drop;
			goto skip;
		}
drop:
		set_inode_flag(inode, FI_ATOMIC_REVOKE_REQUEST);
		f2fs_drop_inmem_pages(inode);
		iput(inode);
	}
skip:
	congestion_wait(BLK_RW_ASYNC, HZ/50);
	cond_resched();
	goto next;
}

void f2fs_drop_inmem_pages(struct inode *inode)
{
	struct f2fs_sb_info *sbi = F2FS_I_SB(inode);
	struct f2fs_inode_info *fi = F2FS_I(inode);

	mutex_lock(&fi->inmem_lock);
	__revoke_inmem_pages(inode, &fi->inmem_pages, true, false);
	spin_lock(&sbi->inode_lock[ATOMIC_FILE]);
	if (!list_empty(&fi->inmem_ilist))
		list_del_init(&fi->inmem_ilist);
	spin_unlock(&sbi->inode_lock[ATOMIC_FILE]);
	mutex_unlock(&fi->inmem_lock);

	clear_inode_flag(inode, FI_ATOMIC_FILE);
	fi->i_gc_failures[GC_FAILURE_ATOMIC] = 0;
	stat_dec_atomic_write(inode);
}

void f2fs_drop_inmem_page(struct inode *inode, struct page *page)
{
	struct f2fs_inode_info *fi = F2FS_I(inode);
	struct f2fs_sb_info *sbi = F2FS_I_SB(inode);
	struct list_head *head = &fi->inmem_pages;
	struct inmem_pages *cur = NULL;

	f2fs_bug_on(sbi, !IS_ATOMIC_WRITTEN_PAGE(page));

	mutex_lock(&fi->inmem_lock);
	list_for_each_entry(cur, head, list) {
		if (cur->page == page)
			break;
	}

	f2fs_bug_on(sbi, list_empty(head) || cur->page != page);
	list_del(&cur->list);
	mutex_unlock(&fi->inmem_lock);

	dec_page_count(sbi, F2FS_INMEM_PAGES);
	kmem_cache_free(inmem_entry_slab, cur);

	ClearPageUptodate(page);
	set_page_private(page, 0);
	ClearPagePrivate(page);
	f2fs_put_page(page, 0);

	trace_f2fs_commit_inmem_page(page, INMEM_INVALIDATE);
}

static int __f2fs_commit_inmem_pages(struct inode *inode)
{
	struct f2fs_sb_info *sbi = F2FS_I_SB(inode);
	struct f2fs_inode_info *fi = F2FS_I(inode);
	struct inmem_pages *cur, *tmp;
	struct f2fs_io_info fio = {
		.sbi = sbi,
		.ino = inode->i_ino,
		.type = DATA,
		.op = REQ_OP_WRITE,
		.op_flags = REQ_SYNC | REQ_PRIO,
		.io_type = FS_DATA_IO,
	};
	struct list_head revoke_list;
<<<<<<< HEAD
	pgoff_t last_idx = ULONG_MAX;
=======
	bool submit_bio = false;
>>>>>>> 71347a7a
	int err = 0;

	INIT_LIST_HEAD(&revoke_list);

	list_for_each_entry_safe(cur, tmp, &fi->inmem_pages, list) {
		struct page *page = cur->page;

		lock_page(page);
		if (page->mapping == inode->i_mapping) {
			trace_f2fs_commit_inmem_page(page, INMEM);

			set_page_dirty(page);
			f2fs_wait_on_page_writeback(page, DATA, true);
			if (clear_page_dirty_for_io(page)) {
				inode_dec_dirty_pages(inode);
				f2fs_remove_dirty_inode(inode);
			}
retry:
			fio.page = page;
			fio.old_blkaddr = NULL_ADDR;
			fio.encrypted_page = NULL;
			fio.need_lock = LOCK_DONE;
			err = f2fs_do_write_data_page(&fio);
			if (err) {
				if (err == -ENOMEM) {
					congestion_wait(BLK_RW_ASYNC, HZ/50);
					cond_resched();
					goto retry;
				}
				unlock_page(page);
				break;
			}
			/* record old blkaddr for revoking */
			cur->old_addr = fio.old_blkaddr;
			submit_bio = true;
		}
		unlock_page(page);
		list_move_tail(&cur->list, &revoke_list);
	}

	if (submit_bio)
		f2fs_submit_merged_write_cond(sbi, inode, NULL, 0, DATA);

	if (err) {
		/*
		 * try to revoke all committed pages, but still we could fail
		 * due to no memory or other reason, if that happened, EAGAIN
		 * will be returned, which means in such case, transaction is
		 * already not integrity, caller should use journal to do the
		 * recovery or rewrite & commit last transaction. For other
		 * error number, revoking was done by filesystem itself.
		 */
		err = __revoke_inmem_pages(inode, &revoke_list, false, true);

		/* drop all uncommitted pages */
		__revoke_inmem_pages(inode, &fi->inmem_pages, true, false);
	} else {
		__revoke_inmem_pages(inode, &revoke_list, false, false);
	}

	return err;
}

int f2fs_commit_inmem_pages(struct inode *inode)
{
	struct f2fs_sb_info *sbi = F2FS_I_SB(inode);
	struct f2fs_inode_info *fi = F2FS_I(inode);
	int err;

	f2fs_balance_fs(sbi, true);

	down_write(&fi->i_gc_rwsem[WRITE]);

	f2fs_lock_op(sbi);
	set_inode_flag(inode, FI_ATOMIC_COMMIT);

	mutex_lock(&fi->inmem_lock);
	err = __f2fs_commit_inmem_pages(inode);

	spin_lock(&sbi->inode_lock[ATOMIC_FILE]);
	if (!list_empty(&fi->inmem_ilist))
		list_del_init(&fi->inmem_ilist);
	spin_unlock(&sbi->inode_lock[ATOMIC_FILE]);
	mutex_unlock(&fi->inmem_lock);

	clear_inode_flag(inode, FI_ATOMIC_COMMIT);

	f2fs_unlock_op(sbi);
	up_write(&fi->i_gc_rwsem[WRITE]);

	return err;
}

/*
 * This function balances dirty node and dentry pages.
 * In addition, it controls garbage collection.
 */
void f2fs_balance_fs(struct f2fs_sb_info *sbi, bool need)
{
	if (time_to_inject(sbi, FAULT_CHECKPOINT)) {
		f2fs_show_injection_info(FAULT_CHECKPOINT);
		f2fs_stop_checkpoint(sbi, false);
	}

	/* balance_fs_bg is able to be pending */
	if (need && excess_cached_nats(sbi))
		f2fs_balance_fs_bg(sbi);

	if (f2fs_is_checkpoint_ready(sbi))
		return;

	/*
	 * We should do GC or end up with checkpoint, if there are so many dirty
	 * dir/node pages without enough free segments.
	 */
	if (has_not_enough_free_secs(sbi, 0, 0)) {
		mutex_lock(&sbi->gc_mutex);
		f2fs_gc(sbi, false, false, NULL_SEGNO);
	}
}

void f2fs_balance_fs_bg(struct f2fs_sb_info *sbi)
{
	if (unlikely(is_sbi_flag_set(sbi, SBI_POR_DOING)))
		return;

	/* try to shrink extent cache when there is no enough memory */
	if (!f2fs_available_free_memory(sbi, EXTENT_CACHE))
		f2fs_shrink_extent_tree(sbi, EXTENT_CACHE_SHRINK_NUMBER);

	/* check the # of cached NAT entries */
	if (!f2fs_available_free_memory(sbi, NAT_ENTRIES))
		f2fs_try_to_free_nats(sbi, NAT_ENTRY_PER_BLOCK);

	if (!f2fs_available_free_memory(sbi, FREE_NIDS))
		f2fs_try_to_free_nids(sbi, MAX_FREE_NIDS);
	else
		f2fs_build_free_nids(sbi, false, false);

<<<<<<< HEAD
	if (!is_idle(sbi) &&
=======
	if (!is_idle(sbi, REQ_TIME) &&
>>>>>>> 71347a7a
		(!excess_dirty_nats(sbi) && !excess_dirty_nodes(sbi)))
		return;

	/* checkpoint is the only way to shrink partial cached entries */
	if (!f2fs_available_free_memory(sbi, NAT_ENTRIES) ||
			!f2fs_available_free_memory(sbi, INO_ENTRIES) ||
			excess_prefree_segs(sbi) ||
			excess_dirty_nats(sbi) ||
			excess_dirty_nodes(sbi) ||
			f2fs_time_over(sbi, CP_TIME)) {
		if (test_opt(sbi, DATA_FLUSH)) {
			struct blk_plug plug;

			blk_start_plug(&plug);
			f2fs_sync_dirty_inodes(sbi, FILE_INODE);
			blk_finish_plug(&plug);
		}
		f2fs_sync_fs(sbi->sb, true);
		stat_inc_bg_cp_count(sbi->stat_info);
	}
}

static int __submit_flush_wait(struct f2fs_sb_info *sbi,
				struct block_device *bdev)
{
	struct bio *bio = f2fs_bio_alloc(sbi, 0, true);
	int ret;

	bio->bi_opf = REQ_OP_WRITE | REQ_SYNC | REQ_PREFLUSH;
	bio_set_dev(bio, bdev);
	ret = submit_bio_wait(bio);
	bio_put(bio);

	trace_f2fs_issue_flush(bdev, test_opt(sbi, NOBARRIER),
				test_opt(sbi, FLUSH_MERGE), ret);
	return ret;
}

static int submit_flush_wait(struct f2fs_sb_info *sbi, nid_t ino)
{
	int ret = 0;
	int i;

	if (!sbi->s_ndevs)
		return __submit_flush_wait(sbi, sbi->sb->s_bdev);

	for (i = 0; i < sbi->s_ndevs; i++) {
		if (!f2fs_is_dirty_device(sbi, ino, i, FLUSH_INO))
			continue;
		ret = __submit_flush_wait(sbi, FDEV(i).bdev);
		if (ret)
			break;
	}
	return ret;
}

static int issue_flush_thread(void *data)
{
	struct f2fs_sb_info *sbi = data;
	struct flush_cmd_control *fcc = SM_I(sbi)->fcc_info;
	wait_queue_head_t *q = &fcc->flush_wait_queue;
repeat:
	if (kthread_should_stop())
		return 0;

	sb_start_intwrite(sbi->sb);

	if (!llist_empty(&fcc->issue_list)) {
		struct flush_cmd *cmd, *next;
		int ret;

		fcc->dispatch_list = llist_del_all(&fcc->issue_list);
		fcc->dispatch_list = llist_reverse_order(fcc->dispatch_list);

		cmd = llist_entry(fcc->dispatch_list, struct flush_cmd, llnode);

		ret = submit_flush_wait(sbi, cmd->ino);
		atomic_inc(&fcc->issued_flush);

		llist_for_each_entry_safe(cmd, next,
					  fcc->dispatch_list, llnode) {
			cmd->ret = ret;
			complete(&cmd->wait);
		}
		fcc->dispatch_list = NULL;
	}

	sb_end_intwrite(sbi->sb);

	wait_event_interruptible(*q,
		kthread_should_stop() || !llist_empty(&fcc->issue_list));
	goto repeat;
}

int f2fs_issue_flush(struct f2fs_sb_info *sbi, nid_t ino)
{
	struct flush_cmd_control *fcc = SM_I(sbi)->fcc_info;
	struct flush_cmd cmd;
	int ret;

	if (test_opt(sbi, NOBARRIER))
		return 0;

	if (!test_opt(sbi, FLUSH_MERGE)) {
		ret = submit_flush_wait(sbi, ino);
		atomic_inc(&fcc->issued_flush);
		return ret;
	}

	if (atomic_inc_return(&fcc->issing_flush) == 1 || sbi->s_ndevs > 1) {
		ret = submit_flush_wait(sbi, ino);
		atomic_dec(&fcc->issing_flush);

		atomic_inc(&fcc->issued_flush);
		return ret;
	}

	cmd.ino = ino;
	init_completion(&cmd.wait);

	llist_add(&cmd.llnode, &fcc->issue_list);

	/* update issue_list before we wake up issue_flush thread */
	smp_mb();

	if (waitqueue_active(&fcc->flush_wait_queue))
		wake_up(&fcc->flush_wait_queue);

	if (fcc->f2fs_issue_flush) {
		wait_for_completion(&cmd.wait);
		atomic_dec(&fcc->issing_flush);
	} else {
		struct llist_node *list;

		list = llist_del_all(&fcc->issue_list);
		if (!list) {
			wait_for_completion(&cmd.wait);
			atomic_dec(&fcc->issing_flush);
		} else {
			struct flush_cmd *tmp, *next;

			ret = submit_flush_wait(sbi, ino);

			llist_for_each_entry_safe(tmp, next, list, llnode) {
				if (tmp == &cmd) {
					cmd.ret = ret;
					atomic_dec(&fcc->issing_flush);
					continue;
				}
				tmp->ret = ret;
				complete(&tmp->wait);
			}
		}
	}

	return cmd.ret;
}

int f2fs_create_flush_cmd_control(struct f2fs_sb_info *sbi)
{
	dev_t dev = sbi->sb->s_bdev->bd_dev;
	struct flush_cmd_control *fcc;
	int err = 0;

	if (SM_I(sbi)->fcc_info) {
		fcc = SM_I(sbi)->fcc_info;
		if (fcc->f2fs_issue_flush)
			return err;
		goto init_thread;
	}

	fcc = f2fs_kzalloc(sbi, sizeof(struct flush_cmd_control), GFP_KERNEL);
	if (!fcc)
		return -ENOMEM;
	atomic_set(&fcc->issued_flush, 0);
	atomic_set(&fcc->issing_flush, 0);
	init_waitqueue_head(&fcc->flush_wait_queue);
	init_llist_head(&fcc->issue_list);
	SM_I(sbi)->fcc_info = fcc;
	if (!test_opt(sbi, FLUSH_MERGE))
		return err;

init_thread:
	fcc->f2fs_issue_flush = kthread_run(issue_flush_thread, sbi,
				"f2fs_flush-%u:%u", MAJOR(dev), MINOR(dev));
	if (IS_ERR(fcc->f2fs_issue_flush)) {
		err = PTR_ERR(fcc->f2fs_issue_flush);
		kfree(fcc);
		SM_I(sbi)->fcc_info = NULL;
		return err;
	}

	return err;
}

void f2fs_destroy_flush_cmd_control(struct f2fs_sb_info *sbi, bool free)
{
	struct flush_cmd_control *fcc = SM_I(sbi)->fcc_info;

	if (fcc && fcc->f2fs_issue_flush) {
		struct task_struct *flush_thread = fcc->f2fs_issue_flush;

		fcc->f2fs_issue_flush = NULL;
		kthread_stop(flush_thread);
	}
	if (free) {
		kfree(fcc);
		SM_I(sbi)->fcc_info = NULL;
	}
}

int f2fs_flush_device_cache(struct f2fs_sb_info *sbi)
{
	int ret = 0, i;

	if (!sbi->s_ndevs)
		return 0;

	for (i = 1; i < sbi->s_ndevs; i++) {
		if (!f2fs_test_bit(i, (char *)&sbi->dirty_device))
			continue;
		ret = __submit_flush_wait(sbi, FDEV(i).bdev);
		if (ret)
			break;

		spin_lock(&sbi->dev_lock);
		f2fs_clear_bit(i, (char *)&sbi->dirty_device);
		spin_unlock(&sbi->dev_lock);
	}

	return ret;
}

static void __locate_dirty_segment(struct f2fs_sb_info *sbi, unsigned int segno,
		enum dirty_type dirty_type)
{
	struct dirty_seglist_info *dirty_i = DIRTY_I(sbi);

	/* need not be added */
	if (IS_CURSEG(sbi, segno))
		return;

	if (!test_and_set_bit(segno, dirty_i->dirty_segmap[dirty_type]))
		dirty_i->nr_dirty[dirty_type]++;

	if (dirty_type == DIRTY) {
		struct seg_entry *sentry = get_seg_entry(sbi, segno);
		enum dirty_type t = sentry->type;

		if (unlikely(t >= DIRTY)) {
			f2fs_bug_on(sbi, 1);
			return;
		}
		if (!test_and_set_bit(segno, dirty_i->dirty_segmap[t]))
			dirty_i->nr_dirty[t]++;
	}
}

static void __remove_dirty_segment(struct f2fs_sb_info *sbi, unsigned int segno,
		enum dirty_type dirty_type)
{
	struct dirty_seglist_info *dirty_i = DIRTY_I(sbi);

	if (test_and_clear_bit(segno, dirty_i->dirty_segmap[dirty_type]))
		dirty_i->nr_dirty[dirty_type]--;

	if (dirty_type == DIRTY) {
		struct seg_entry *sentry = get_seg_entry(sbi, segno);
		enum dirty_type t = sentry->type;

		if (test_and_clear_bit(segno, dirty_i->dirty_segmap[t]))
			dirty_i->nr_dirty[t]--;

		if (get_valid_blocks(sbi, segno, true) == 0)
			clear_bit(GET_SEC_FROM_SEG(sbi, segno),
						dirty_i->victim_secmap);
	}
}

/*
 * Should not occur error such as -ENOMEM.
 * Adding dirty entry into seglist is not critical operation.
 * If a given segment is one of current working segments, it won't be added.
 */
static void locate_dirty_segment(struct f2fs_sb_info *sbi, unsigned int segno)
{
	struct dirty_seglist_info *dirty_i = DIRTY_I(sbi);
	unsigned short valid_blocks, ckpt_valid_blocks;

	if (segno == NULL_SEGNO || IS_CURSEG(sbi, segno))
		return;

	mutex_lock(&dirty_i->seglist_lock);

	valid_blocks = get_valid_blocks(sbi, segno, false);
	ckpt_valid_blocks = get_ckpt_valid_blocks(sbi, segno);

	if (valid_blocks == 0 && (!is_sbi_flag_set(sbi, SBI_CP_DISABLED) ||
				ckpt_valid_blocks == sbi->blocks_per_seg)) {
		__locate_dirty_segment(sbi, segno, PRE);
		__remove_dirty_segment(sbi, segno, DIRTY);
	} else if (valid_blocks < sbi->blocks_per_seg) {
		__locate_dirty_segment(sbi, segno, DIRTY);
	} else {
		/* Recovery routine with SSR needs this */
		__remove_dirty_segment(sbi, segno, DIRTY);
	}

	mutex_unlock(&dirty_i->seglist_lock);
}

/* This moves currently empty dirty blocks to prefree. Must hold seglist_lock */
void f2fs_dirty_to_prefree(struct f2fs_sb_info *sbi)
{
	struct dirty_seglist_info *dirty_i = DIRTY_I(sbi);
	unsigned int segno;

	mutex_lock(&dirty_i->seglist_lock);
	for_each_set_bit(segno, dirty_i->dirty_segmap[DIRTY], MAIN_SEGS(sbi)) {
		if (get_valid_blocks(sbi, segno, false))
			continue;
		if (IS_CURSEG(sbi, segno))
			continue;
		__locate_dirty_segment(sbi, segno, PRE);
		__remove_dirty_segment(sbi, segno, DIRTY);
	}
	mutex_unlock(&dirty_i->seglist_lock);
}

int f2fs_disable_cp_again(struct f2fs_sb_info *sbi)
{
	struct dirty_seglist_info *dirty_i = DIRTY_I(sbi);
	block_t ovp = overprovision_segments(sbi) << sbi->log_blocks_per_seg;
	block_t holes[2] = {0, 0};	/* DATA and NODE */
	struct seg_entry *se;
	unsigned int segno;

	mutex_lock(&dirty_i->seglist_lock);
	for_each_set_bit(segno, dirty_i->dirty_segmap[DIRTY], MAIN_SEGS(sbi)) {
		se = get_seg_entry(sbi, segno);
		if (IS_NODESEG(se->type))
			holes[NODE] += sbi->blocks_per_seg - se->valid_blocks;
		else
			holes[DATA] += sbi->blocks_per_seg - se->valid_blocks;
	}
	mutex_unlock(&dirty_i->seglist_lock);

	if (holes[DATA] > ovp || holes[NODE] > ovp)
		return -EAGAIN;
	return 0;
}

/* This is only used by SBI_CP_DISABLED */
static unsigned int get_free_segment(struct f2fs_sb_info *sbi)
{
	struct dirty_seglist_info *dirty_i = DIRTY_I(sbi);
	unsigned int segno = 0;

	mutex_lock(&dirty_i->seglist_lock);
	for_each_set_bit(segno, dirty_i->dirty_segmap[DIRTY], MAIN_SEGS(sbi)) {
		if (get_valid_blocks(sbi, segno, false))
			continue;
		if (get_ckpt_valid_blocks(sbi, segno))
			continue;
		mutex_unlock(&dirty_i->seglist_lock);
		return segno;
	}
	mutex_unlock(&dirty_i->seglist_lock);
	return NULL_SEGNO;
}

static struct discard_cmd *__create_discard_cmd(struct f2fs_sb_info *sbi,
		struct block_device *bdev, block_t lstart,
		block_t start, block_t len)
{
	struct discard_cmd_control *dcc = SM_I(sbi)->dcc_info;
	struct list_head *pend_list;
	struct discard_cmd *dc;

	f2fs_bug_on(sbi, !len);

	pend_list = &dcc->pend_list[plist_idx(len)];

	dc = f2fs_kmem_cache_alloc(discard_cmd_slab, GFP_NOFS);
	INIT_LIST_HEAD(&dc->list);
	dc->bdev = bdev;
	dc->lstart = lstart;
	dc->start = start;
	dc->len = len;
	dc->ref = 0;
	dc->state = D_PREP;
	dc->issuing = 0;
	dc->error = 0;
	init_completion(&dc->wait);
	list_add_tail(&dc->list, pend_list);
	spin_lock_init(&dc->lock);
	dc->bio_ref = 0;
	atomic_inc(&dcc->discard_cmd_cnt);
	dcc->undiscard_blks += len;

	return dc;
}

static struct discard_cmd *__attach_discard_cmd(struct f2fs_sb_info *sbi,
				struct block_device *bdev, block_t lstart,
				block_t start, block_t len,
				struct rb_node *parent, struct rb_node **p,
				bool leftmost)
{
	struct discard_cmd_control *dcc = SM_I(sbi)->dcc_info;
	struct discard_cmd *dc;

	dc = __create_discard_cmd(sbi, bdev, lstart, start, len);

	rb_link_node(&dc->rb_node, parent, p);
	rb_insert_color_cached(&dc->rb_node, &dcc->root, leftmost);

	return dc;
}

static void __detach_discard_cmd(struct discard_cmd_control *dcc,
							struct discard_cmd *dc)
{
	if (dc->state == D_DONE)
		atomic_sub(dc->issuing, &dcc->issing_discard);

	list_del(&dc->list);
	rb_erase_cached(&dc->rb_node, &dcc->root);
	dcc->undiscard_blks -= dc->len;

	kmem_cache_free(discard_cmd_slab, dc);

	atomic_dec(&dcc->discard_cmd_cnt);
}

static void __remove_discard_cmd(struct f2fs_sb_info *sbi,
							struct discard_cmd *dc)
{
	struct discard_cmd_control *dcc = SM_I(sbi)->dcc_info;
	unsigned long flags;

	trace_f2fs_remove_discard(dc->bdev, dc->start, dc->len);

	spin_lock_irqsave(&dc->lock, flags);
	if (dc->bio_ref) {
		spin_unlock_irqrestore(&dc->lock, flags);
		return;
	}
	spin_unlock_irqrestore(&dc->lock, flags);

	f2fs_bug_on(sbi, dc->ref);

	if (dc->error == -EOPNOTSUPP)
		dc->error = 0;

	if (dc->error)
		printk_ratelimited(
			"%sF2FS-fs: Issue discard(%u, %u, %u) failed, ret: %d",
			KERN_INFO, dc->lstart, dc->start, dc->len, dc->error);
	__detach_discard_cmd(dcc, dc);
}

static void f2fs_submit_discard_endio(struct bio *bio)
{
	struct discard_cmd *dc = (struct discard_cmd *)bio->bi_private;
	unsigned long flags;

	dc->error = blk_status_to_errno(bio->bi_status);

	spin_lock_irqsave(&dc->lock, flags);
	dc->bio_ref--;
	if (!dc->bio_ref && dc->state == D_SUBMIT) {
		dc->state = D_DONE;
		complete_all(&dc->wait);
	}
	spin_unlock_irqrestore(&dc->lock, flags);
	bio_put(bio);
}

static void __check_sit_bitmap(struct f2fs_sb_info *sbi,
				block_t start, block_t end)
{
#ifdef CONFIG_F2FS_CHECK_FS
	struct seg_entry *sentry;
	unsigned int segno;
	block_t blk = start;
	unsigned long offset, size, max_blocks = sbi->blocks_per_seg;
	unsigned long *map;

	while (blk < end) {
		segno = GET_SEGNO(sbi, blk);
		sentry = get_seg_entry(sbi, segno);
		offset = GET_BLKOFF_FROM_SEG0(sbi, blk);

		if (end < START_BLOCK(sbi, segno + 1))
			size = GET_BLKOFF_FROM_SEG0(sbi, end);
		else
			size = max_blocks;
		map = (unsigned long *)(sentry->cur_valid_map);
		offset = __find_rev_next_bit(map, size, offset);
		f2fs_bug_on(sbi, offset != size);
		blk = START_BLOCK(sbi, segno + 1);
	}
#endif
}

static void __init_discard_policy(struct f2fs_sb_info *sbi,
				struct discard_policy *dpolicy,
				int discard_type, unsigned int granularity)
{
	/* common policy */
	dpolicy->type = discard_type;
	dpolicy->sync = true;
	dpolicy->ordered = false;
	dpolicy->granularity = granularity;

	dpolicy->max_requests = DEF_MAX_DISCARD_REQUEST;
	dpolicy->io_aware_gran = MAX_PLIST_NUM;

	if (discard_type == DPOLICY_BG) {
		dpolicy->min_interval = DEF_MIN_DISCARD_ISSUE_TIME;
		dpolicy->mid_interval = DEF_MID_DISCARD_ISSUE_TIME;
		dpolicy->max_interval = DEF_MAX_DISCARD_ISSUE_TIME;
		dpolicy->io_aware = true;
		dpolicy->sync = false;
		dpolicy->ordered = true;
		if (utilization(sbi) > DEF_DISCARD_URGENT_UTIL) {
			dpolicy->granularity = 1;
			dpolicy->max_interval = DEF_MIN_DISCARD_ISSUE_TIME;
		}
	} else if (discard_type == DPOLICY_FORCE) {
		dpolicy->min_interval = DEF_MIN_DISCARD_ISSUE_TIME;
		dpolicy->mid_interval = DEF_MID_DISCARD_ISSUE_TIME;
		dpolicy->max_interval = DEF_MAX_DISCARD_ISSUE_TIME;
		dpolicy->io_aware = false;
	} else if (discard_type == DPOLICY_FSTRIM) {
		dpolicy->io_aware = false;
	} else if (discard_type == DPOLICY_UMOUNT) {
		dpolicy->max_requests = UINT_MAX;
		dpolicy->io_aware = false;
	}
}

static void __update_discard_tree_range(struct f2fs_sb_info *sbi,
				struct block_device *bdev, block_t lstart,
				block_t start, block_t len);
/* this function is copied from blkdev_issue_discard from block/blk-lib.c */
static int __submit_discard_cmd(struct f2fs_sb_info *sbi,
						struct discard_policy *dpolicy,
						struct discard_cmd *dc,
						unsigned int *issued)
{
	struct block_device *bdev = dc->bdev;
	struct request_queue *q = bdev_get_queue(bdev);
	unsigned int max_discard_blocks =
			SECTOR_TO_BLOCK(q->limits.max_discard_sectors);
	struct discard_cmd_control *dcc = SM_I(sbi)->dcc_info;
	struct list_head *wait_list = (dpolicy->type == DPOLICY_FSTRIM) ?
					&(dcc->fstrim_list) : &(dcc->wait_list);
	int flag = dpolicy->sync ? REQ_SYNC : 0;
	block_t lstart, start, len, total_len;
	int err = 0;

	if (dc->state != D_PREP)
		return 0;

	if (is_sbi_flag_set(sbi, SBI_NEED_FSCK))
		return 0;

	trace_f2fs_issue_discard(bdev, dc->start, dc->len);

	lstart = dc->lstart;
	start = dc->start;
	len = dc->len;
	total_len = len;

	dc->len = 0;

	while (total_len && *issued < dpolicy->max_requests && !err) {
		struct bio *bio = NULL;
		unsigned long flags;
		bool last = true;

		if (len > max_discard_blocks) {
			len = max_discard_blocks;
			last = false;
		}

		(*issued)++;
		if (*issued == dpolicy->max_requests)
			last = true;

		dc->len += len;

		if (time_to_inject(sbi, FAULT_DISCARD)) {
			f2fs_show_injection_info(FAULT_DISCARD);
			err = -EIO;
			goto submit;
		}
		err = __blkdev_issue_discard(bdev,
					SECTOR_FROM_BLOCK(start),
					SECTOR_FROM_BLOCK(len),
					GFP_NOFS, 0, &bio);
submit:
		if (err) {
			spin_lock_irqsave(&dc->lock, flags);
			if (dc->state == D_PARTIAL)
				dc->state = D_SUBMIT;
			spin_unlock_irqrestore(&dc->lock, flags);

			break;
		}

		f2fs_bug_on(sbi, !bio);

		/*
		 * should keep before submission to avoid D_DONE
		 * right away
		 */
		spin_lock_irqsave(&dc->lock, flags);
		if (last)
			dc->state = D_SUBMIT;
		else
			dc->state = D_PARTIAL;
		dc->bio_ref++;
		spin_unlock_irqrestore(&dc->lock, flags);

		atomic_inc(&dcc->issing_discard);
		dc->issuing++;
		list_move_tail(&dc->list, wait_list);

		/* sanity check on discard range */
		__check_sit_bitmap(sbi, start, start + len);

		bio->bi_private = dc;
		bio->bi_end_io = f2fs_submit_discard_endio;
		bio->bi_opf |= flag;
		submit_bio(bio);

		atomic_inc(&dcc->issued_discard);

		f2fs_update_iostat(sbi, FS_DISCARD, 1);

		lstart += len;
		start += len;
		total_len -= len;
		len = total_len;
	}

	if (!err && len)
		__update_discard_tree_range(sbi, bdev, lstart, start, len);
	return err;
}

static struct discard_cmd *__insert_discard_tree(struct f2fs_sb_info *sbi,
				struct block_device *bdev, block_t lstart,
				block_t start, block_t len,
				struct rb_node **insert_p,
				struct rb_node *insert_parent)
{
	struct discard_cmd_control *dcc = SM_I(sbi)->dcc_info;
	struct rb_node **p;
	struct rb_node *parent = NULL;
	struct discard_cmd *dc = NULL;
	bool leftmost = true;

	if (insert_p && insert_parent) {
		parent = insert_parent;
		p = insert_p;
		goto do_insert;
	}

<<<<<<< HEAD
	p = f2fs_lookup_rb_tree_for_insert(sbi, &dcc->root, &parent, lstart);
=======
	p = f2fs_lookup_rb_tree_for_insert(sbi, &dcc->root, &parent,
							lstart, &leftmost);
>>>>>>> 71347a7a
do_insert:
	dc = __attach_discard_cmd(sbi, bdev, lstart, start, len, parent,
								p, leftmost);
	if (!dc)
		return NULL;

	return dc;
}

static void __relocate_discard_cmd(struct discard_cmd_control *dcc,
						struct discard_cmd *dc)
{
	list_move_tail(&dc->list, &dcc->pend_list[plist_idx(dc->len)]);
}

static void __punch_discard_cmd(struct f2fs_sb_info *sbi,
				struct discard_cmd *dc, block_t blkaddr)
{
	struct discard_cmd_control *dcc = SM_I(sbi)->dcc_info;
	struct discard_info di = dc->di;
	bool modified = false;

	if (dc->state == D_DONE || dc->len == 1) {
		__remove_discard_cmd(sbi, dc);
		return;
	}

	dcc->undiscard_blks -= di.len;

	if (blkaddr > di.lstart) {
		dc->len = blkaddr - dc->lstart;
		dcc->undiscard_blks += dc->len;
		__relocate_discard_cmd(dcc, dc);
		modified = true;
	}

	if (blkaddr < di.lstart + di.len - 1) {
		if (modified) {
			__insert_discard_tree(sbi, dc->bdev, blkaddr + 1,
					di.start + blkaddr + 1 - di.lstart,
					di.lstart + di.len - 1 - blkaddr,
					NULL, NULL);
		} else {
			dc->lstart++;
			dc->len--;
			dc->start++;
			dcc->undiscard_blks += dc->len;
			__relocate_discard_cmd(dcc, dc);
		}
	}
}

static void __update_discard_tree_range(struct f2fs_sb_info *sbi,
				struct block_device *bdev, block_t lstart,
				block_t start, block_t len)
{
	struct discard_cmd_control *dcc = SM_I(sbi)->dcc_info;
	struct discard_cmd *prev_dc = NULL, *next_dc = NULL;
	struct discard_cmd *dc;
	struct discard_info di = {0};
	struct rb_node **insert_p = NULL, *insert_parent = NULL;
	struct request_queue *q = bdev_get_queue(bdev);
	unsigned int max_discard_blocks =
			SECTOR_TO_BLOCK(q->limits.max_discard_sectors);
	block_t end = lstart + len;

	dc = (struct discard_cmd *)f2fs_lookup_rb_tree_ret(&dcc->root,
					NULL, lstart,
					(struct rb_entry **)&prev_dc,
					(struct rb_entry **)&next_dc,
					&insert_p, &insert_parent, true, NULL);
	if (dc)
		prev_dc = dc;

	if (!prev_dc) {
		di.lstart = lstart;
		di.len = next_dc ? next_dc->lstart - lstart : len;
		di.len = min(di.len, len);
		di.start = start;
	}

	while (1) {
		struct rb_node *node;
		bool merged = false;
		struct discard_cmd *tdc = NULL;

		if (prev_dc) {
			di.lstart = prev_dc->lstart + prev_dc->len;
			if (di.lstart < lstart)
				di.lstart = lstart;
			if (di.lstart >= end)
				break;

			if (!next_dc || next_dc->lstart > end)
				di.len = end - di.lstart;
			else
				di.len = next_dc->lstart - di.lstart;
			di.start = start + di.lstart - lstart;
		}

		if (!di.len)
			goto next;

		if (prev_dc && prev_dc->state == D_PREP &&
			prev_dc->bdev == bdev &&
			__is_discard_back_mergeable(&di, &prev_dc->di,
							max_discard_blocks)) {
			prev_dc->di.len += di.len;
			dcc->undiscard_blks += di.len;
			__relocate_discard_cmd(dcc, prev_dc);
			di = prev_dc->di;
			tdc = prev_dc;
			merged = true;
		}

		if (next_dc && next_dc->state == D_PREP &&
			next_dc->bdev == bdev &&
			__is_discard_front_mergeable(&di, &next_dc->di,
							max_discard_blocks)) {
			next_dc->di.lstart = di.lstart;
			next_dc->di.len += di.len;
			next_dc->di.start = di.start;
			dcc->undiscard_blks += di.len;
			__relocate_discard_cmd(dcc, next_dc);
			if (tdc)
				__remove_discard_cmd(sbi, tdc);
			merged = true;
		}

		if (!merged) {
			__insert_discard_tree(sbi, bdev, di.lstart, di.start,
							di.len, NULL, NULL);
		}
 next:
		prev_dc = next_dc;
		if (!prev_dc)
			break;

		node = rb_next(&prev_dc->rb_node);
		next_dc = rb_entry_safe(node, struct discard_cmd, rb_node);
	}
}

static int __queue_discard_cmd(struct f2fs_sb_info *sbi,
		struct block_device *bdev, block_t blkstart, block_t blklen)
{
	block_t lblkstart = blkstart;

	trace_f2fs_queue_discard(bdev, blkstart, blklen);

	if (sbi->s_ndevs) {
		int devi = f2fs_target_device_index(sbi, blkstart);

		blkstart -= FDEV(devi).start_blk;
	}
	mutex_lock(&SM_I(sbi)->dcc_info->cmd_lock);
	__update_discard_tree_range(sbi, bdev, lblkstart, blkstart, blklen);
	mutex_unlock(&SM_I(sbi)->dcc_info->cmd_lock);
	return 0;
}

static unsigned int __issue_discard_cmd_orderly(struct f2fs_sb_info *sbi,
					struct discard_policy *dpolicy)
{
	struct discard_cmd_control *dcc = SM_I(sbi)->dcc_info;
	struct discard_cmd *prev_dc = NULL, *next_dc = NULL;
	struct rb_node **insert_p = NULL, *insert_parent = NULL;
	struct discard_cmd *dc;
	struct blk_plug plug;
	unsigned int pos = dcc->next_pos;
	unsigned int issued = 0;
	bool io_interrupted = false;

	mutex_lock(&dcc->cmd_lock);
	dc = (struct discard_cmd *)f2fs_lookup_rb_tree_ret(&dcc->root,
					NULL, pos,
					(struct rb_entry **)&prev_dc,
					(struct rb_entry **)&next_dc,
<<<<<<< HEAD
					&insert_p, &insert_parent, true);
=======
					&insert_p, &insert_parent, true, NULL);
>>>>>>> 71347a7a
	if (!dc)
		dc = next_dc;

	blk_start_plug(&plug);

	while (dc) {
		struct rb_node *node;
		int err = 0;

		if (dc->state != D_PREP)
			goto next;

<<<<<<< HEAD
		if (dpolicy->io_aware && !is_idle(sbi)) {
=======
		if (dpolicy->io_aware && !is_idle(sbi, DISCARD_TIME)) {
>>>>>>> 71347a7a
			io_interrupted = true;
			break;
		}

		dcc->next_pos = dc->lstart + dc->len;
		err = __submit_discard_cmd(sbi, dpolicy, dc, &issued);

		if (issued >= dpolicy->max_requests)
			break;
next:
		node = rb_next(&dc->rb_node);
		if (err)
			__remove_discard_cmd(sbi, dc);
		dc = rb_entry_safe(node, struct discard_cmd, rb_node);
	}

	blk_finish_plug(&plug);

	if (!dc)
		dcc->next_pos = 0;

	mutex_unlock(&dcc->cmd_lock);

	if (!issued && io_interrupted)
		issued = -1;

	return issued;
}

static int __issue_discard_cmd(struct f2fs_sb_info *sbi,
					struct discard_policy *dpolicy)
{
	struct discard_cmd_control *dcc = SM_I(sbi)->dcc_info;
	struct list_head *pend_list;
	struct discard_cmd *dc, *tmp;
	struct blk_plug plug;
	int i, issued = 0;
	bool io_interrupted = false;

	for (i = MAX_PLIST_NUM - 1; i >= 0; i--) {
		if (i + 1 < dpolicy->granularity)
			break;

		if (i < DEFAULT_DISCARD_GRANULARITY && dpolicy->ordered)
			return __issue_discard_cmd_orderly(sbi, dpolicy);

		pend_list = &dcc->pend_list[i];

		mutex_lock(&dcc->cmd_lock);
		if (list_empty(pend_list))
			goto next;
		if (unlikely(dcc->rbtree_check))
			f2fs_bug_on(sbi, !f2fs_check_rb_tree_consistence(sbi,
								&dcc->root));
		blk_start_plug(&plug);
		list_for_each_entry_safe(dc, tmp, pend_list, list) {
			f2fs_bug_on(sbi, dc->state != D_PREP);

			if (dpolicy->io_aware && i < dpolicy->io_aware_gran &&
<<<<<<< HEAD
								!is_idle(sbi)) {
=======
						!is_idle(sbi, DISCARD_TIME)) {
>>>>>>> 71347a7a
				io_interrupted = true;
				break;
			}

			__submit_discard_cmd(sbi, dpolicy, dc, &issued);

			if (issued >= dpolicy->max_requests)
				break;
		}
		blk_finish_plug(&plug);
next:
		mutex_unlock(&dcc->cmd_lock);

		if (issued >= dpolicy->max_requests || io_interrupted)
			break;
	}

	if (!issued && io_interrupted)
		issued = -1;

	return issued;
}

static bool __drop_discard_cmd(struct f2fs_sb_info *sbi)
{
	struct discard_cmd_control *dcc = SM_I(sbi)->dcc_info;
	struct list_head *pend_list;
	struct discard_cmd *dc, *tmp;
	int i;
	bool dropped = false;

	mutex_lock(&dcc->cmd_lock);
	for (i = MAX_PLIST_NUM - 1; i >= 0; i--) {
		pend_list = &dcc->pend_list[i];
		list_for_each_entry_safe(dc, tmp, pend_list, list) {
			f2fs_bug_on(sbi, dc->state != D_PREP);
			__remove_discard_cmd(sbi, dc);
			dropped = true;
		}
	}
	mutex_unlock(&dcc->cmd_lock);

	return dropped;
}

void f2fs_drop_discard_cmd(struct f2fs_sb_info *sbi)
{
	__drop_discard_cmd(sbi);
}

static unsigned int __wait_one_discard_bio(struct f2fs_sb_info *sbi,
							struct discard_cmd *dc)
{
	struct discard_cmd_control *dcc = SM_I(sbi)->dcc_info;
	unsigned int len = 0;

	wait_for_completion_io(&dc->wait);
	mutex_lock(&dcc->cmd_lock);
	f2fs_bug_on(sbi, dc->state != D_DONE);
	dc->ref--;
	if (!dc->ref) {
		if (!dc->error)
			len = dc->len;
		__remove_discard_cmd(sbi, dc);
	}
	mutex_unlock(&dcc->cmd_lock);

	return len;
}

static unsigned int __wait_discard_cmd_range(struct f2fs_sb_info *sbi,
						struct discard_policy *dpolicy,
						block_t start, block_t end)
{
	struct discard_cmd_control *dcc = SM_I(sbi)->dcc_info;
	struct list_head *wait_list = (dpolicy->type == DPOLICY_FSTRIM) ?
					&(dcc->fstrim_list) : &(dcc->wait_list);
	struct discard_cmd *dc, *tmp;
	bool need_wait;
	unsigned int trimmed = 0;

next:
	need_wait = false;

	mutex_lock(&dcc->cmd_lock);
	list_for_each_entry_safe(dc, tmp, wait_list, list) {
		if (dc->lstart + dc->len <= start || end <= dc->lstart)
			continue;
		if (dc->len < dpolicy->granularity)
			continue;
		if (dc->state == D_DONE && !dc->ref) {
			wait_for_completion_io(&dc->wait);
			if (!dc->error)
				trimmed += dc->len;
			__remove_discard_cmd(sbi, dc);
		} else {
			dc->ref++;
			need_wait = true;
			break;
		}
	}
	mutex_unlock(&dcc->cmd_lock);

	if (need_wait) {
		trimmed += __wait_one_discard_bio(sbi, dc);
		goto next;
	}

	return trimmed;
}

static unsigned int __wait_all_discard_cmd(struct f2fs_sb_info *sbi,
						struct discard_policy *dpolicy)
{
	struct discard_policy dp;
	unsigned int discard_blks;

	if (dpolicy)
		return __wait_discard_cmd_range(sbi, dpolicy, 0, UINT_MAX);

	/* wait all */
	__init_discard_policy(sbi, &dp, DPOLICY_FSTRIM, 1);
	discard_blks = __wait_discard_cmd_range(sbi, &dp, 0, UINT_MAX);
	__init_discard_policy(sbi, &dp, DPOLICY_UMOUNT, 1);
	discard_blks += __wait_discard_cmd_range(sbi, &dp, 0, UINT_MAX);

	return discard_blks;
}

/* This should be covered by global mutex, &sit_i->sentry_lock */
static void f2fs_wait_discard_bio(struct f2fs_sb_info *sbi, block_t blkaddr)
{
	struct discard_cmd_control *dcc = SM_I(sbi)->dcc_info;
	struct discard_cmd *dc;
	bool need_wait = false;

	mutex_lock(&dcc->cmd_lock);
	dc = (struct discard_cmd *)f2fs_lookup_rb_tree(&dcc->root,
							NULL, blkaddr);
	if (dc) {
		if (dc->state == D_PREP) {
			__punch_discard_cmd(sbi, dc, blkaddr);
		} else {
			dc->ref++;
			need_wait = true;
		}
	}
	mutex_unlock(&dcc->cmd_lock);

	if (need_wait)
		__wait_one_discard_bio(sbi, dc);
}

void f2fs_stop_discard_thread(struct f2fs_sb_info *sbi)
{
	struct discard_cmd_control *dcc = SM_I(sbi)->dcc_info;

	if (dcc && dcc->f2fs_issue_discard) {
		struct task_struct *discard_thread = dcc->f2fs_issue_discard;

		dcc->f2fs_issue_discard = NULL;
		kthread_stop(discard_thread);
	}
}

/* This comes from f2fs_put_super */
bool f2fs_wait_discard_bios(struct f2fs_sb_info *sbi)
{
	struct discard_cmd_control *dcc = SM_I(sbi)->dcc_info;
	struct discard_policy dpolicy;
	bool dropped;

	__init_discard_policy(sbi, &dpolicy, DPOLICY_UMOUNT,
					dcc->discard_granularity);
	__issue_discard_cmd(sbi, &dpolicy);
	dropped = __drop_discard_cmd(sbi);

	/* just to make sure there is no pending discard commands */
	__wait_all_discard_cmd(sbi, NULL);

	f2fs_bug_on(sbi, atomic_read(&dcc->discard_cmd_cnt));
	return dropped;
}

static int issue_discard_thread(void *data)
{
	struct f2fs_sb_info *sbi = data;
	struct discard_cmd_control *dcc = SM_I(sbi)->dcc_info;
	wait_queue_head_t *q = &dcc->discard_wait_queue;
	struct discard_policy dpolicy;
	unsigned int wait_ms = DEF_MIN_DISCARD_ISSUE_TIME;
	int issued;
	unsigned long interval = sbi->interval_time[REQ_TIME] * HZ;
	long delta;

	set_freezable();

	do {
		__init_discard_policy(sbi, &dpolicy, DPOLICY_BG,
					dcc->discard_granularity);

		wait_event_interruptible_timeout(*q,
				kthread_should_stop() || freezing(current) ||
				dcc->discard_wake,
				msecs_to_jiffies(wait_ms));

		if (dcc->discard_wake)
			dcc->discard_wake = 0;

		if (try_to_freeze())
			continue;
		if (f2fs_readonly(sbi->sb))
			continue;
		if (kthread_should_stop())
			return 0;
		if (is_sbi_flag_set(sbi, SBI_NEED_FSCK)) {
			wait_ms = dpolicy.max_interval;
			continue;
		}

		if (sbi->gc_mode == GC_URGENT)
			__init_discard_policy(sbi, &dpolicy, DPOLICY_FORCE, 1);

		sb_start_intwrite(sbi->sb);

		issued = __issue_discard_cmd(sbi, &dpolicy);
		if (issued > 0) {
			__wait_all_discard_cmd(sbi, &dpolicy);
			wait_ms = dpolicy.min_interval;
		} else if (issued == -1){
<<<<<<< HEAD
			delta = (sbi->last_time[REQ_TIME] + interval) - jiffies;
			if (delta > 0)
				wait_ms = jiffies_to_msecs(delta);
			else
=======
			wait_ms = f2fs_time_to_wait(sbi, DISCARD_TIME);
			if (!wait_ms)
>>>>>>> 71347a7a
				wait_ms = dpolicy.mid_interval;
		} else {
			wait_ms = dpolicy.max_interval;
		}

		sb_end_intwrite(sbi->sb);

	} while (!kthread_should_stop());
	return 0;
}

#ifdef CONFIG_BLK_DEV_ZONED
static int __f2fs_issue_discard_zone(struct f2fs_sb_info *sbi,
		struct block_device *bdev, block_t blkstart, block_t blklen)
{
	sector_t sector, nr_sects;
	block_t lblkstart = blkstart;
	int devi = 0;

	if (sbi->s_ndevs) {
		devi = f2fs_target_device_index(sbi, blkstart);
		blkstart -= FDEV(devi).start_blk;
	}

	/*
	 * We need to know the type of the zone: for conventional zones,
	 * use regular discard if the drive supports it. For sequential
	 * zones, reset the zone write pointer.
	 */
	switch (get_blkz_type(sbi, bdev, blkstart)) {

	case BLK_ZONE_TYPE_CONVENTIONAL:
		if (!blk_queue_discard(bdev_get_queue(bdev)))
			return 0;
		return __queue_discard_cmd(sbi, bdev, lblkstart, blklen);
	case BLK_ZONE_TYPE_SEQWRITE_REQ:
	case BLK_ZONE_TYPE_SEQWRITE_PREF:
		sector = SECTOR_FROM_BLOCK(blkstart);
		nr_sects = SECTOR_FROM_BLOCK(blklen);

		if (sector & (bdev_zone_sectors(bdev) - 1) ||
				nr_sects != bdev_zone_sectors(bdev)) {
			f2fs_msg(sbi->sb, KERN_INFO,
				"(%d) %s: Unaligned discard attempted (block %x + %x)",
				devi, sbi->s_ndevs ? FDEV(devi).path: "",
				blkstart, blklen);
			return -EIO;
		}
		trace_f2fs_issue_reset_zone(bdev, blkstart);
		return blkdev_reset_zones(bdev, sector,
					  nr_sects, GFP_NOFS);
	default:
		/* Unknown zone type: broken device ? */
		return -EIO;
	}
}
#endif

static int __issue_discard_async(struct f2fs_sb_info *sbi,
		struct block_device *bdev, block_t blkstart, block_t blklen)
{
#ifdef CONFIG_BLK_DEV_ZONED
	if (f2fs_sb_has_blkzoned(sbi->sb) &&
				bdev_zoned_model(bdev) != BLK_ZONED_NONE)
		return __f2fs_issue_discard_zone(sbi, bdev, blkstart, blklen);
#endif
	return __queue_discard_cmd(sbi, bdev, blkstart, blklen);
}

static int f2fs_issue_discard(struct f2fs_sb_info *sbi,
				block_t blkstart, block_t blklen)
{
	sector_t start = blkstart, len = 0;
	struct block_device *bdev;
	struct seg_entry *se;
	unsigned int offset;
	block_t i;
	int err = 0;

	bdev = f2fs_target_device(sbi, blkstart, NULL);

	for (i = blkstart; i < blkstart + blklen; i++, len++) {
		if (i != start) {
			struct block_device *bdev2 =
				f2fs_target_device(sbi, i, NULL);

			if (bdev2 != bdev) {
				err = __issue_discard_async(sbi, bdev,
						start, len);
				if (err)
					return err;
				bdev = bdev2;
				start = i;
				len = 0;
			}
		}

		se = get_seg_entry(sbi, GET_SEGNO(sbi, i));
		offset = GET_BLKOFF_FROM_SEG0(sbi, i);

		if (!f2fs_test_and_set_bit(offset, se->discard_map))
			sbi->discard_blks--;
	}

	if (len)
		err = __issue_discard_async(sbi, bdev, start, len);
	return err;
}

static bool add_discard_addrs(struct f2fs_sb_info *sbi, struct cp_control *cpc,
							bool check_only)
{
	int entries = SIT_VBLOCK_MAP_SIZE / sizeof(unsigned long);
	int max_blocks = sbi->blocks_per_seg;
	struct seg_entry *se = get_seg_entry(sbi, cpc->trim_start);
	unsigned long *cur_map = (unsigned long *)se->cur_valid_map;
	unsigned long *ckpt_map = (unsigned long *)se->ckpt_valid_map;
	unsigned long *discard_map = (unsigned long *)se->discard_map;
	unsigned long *dmap = SIT_I(sbi)->tmp_map;
	unsigned int start = 0, end = -1;
	bool force = (cpc->reason & CP_DISCARD);
	struct discard_entry *de = NULL;
	struct list_head *head = &SM_I(sbi)->dcc_info->entry_list;
	int i;

	if (se->valid_blocks == max_blocks || !f2fs_hw_support_discard(sbi))
		return false;

	if (!force) {
		if (!f2fs_realtime_discard_enable(sbi) || !se->valid_blocks ||
			SM_I(sbi)->dcc_info->nr_discards >=
				SM_I(sbi)->dcc_info->max_discards)
			return false;
	}

	/* SIT_VBLOCK_MAP_SIZE should be multiple of sizeof(unsigned long) */
	for (i = 0; i < entries; i++)
		dmap[i] = force ? ~ckpt_map[i] & ~discard_map[i] :
				(cur_map[i] ^ ckpt_map[i]) & ckpt_map[i];

	while (force || SM_I(sbi)->dcc_info->nr_discards <=
				SM_I(sbi)->dcc_info->max_discards) {
		start = __find_rev_next_bit(dmap, max_blocks, end + 1);
		if (start >= max_blocks)
			break;

		end = __find_rev_next_zero_bit(dmap, max_blocks, start + 1);
		if (force && start && end != max_blocks
					&& (end - start) < cpc->trim_minlen)
			continue;

		if (check_only)
			return true;

		if (!de) {
			de = f2fs_kmem_cache_alloc(discard_entry_slab,
								GFP_F2FS_ZERO);
			de->start_blkaddr = START_BLOCK(sbi, cpc->trim_start);
			list_add_tail(&de->list, head);
		}

		for (i = start; i < end; i++)
			__set_bit_le(i, (void *)de->discard_map);

		SM_I(sbi)->dcc_info->nr_discards += end - start;
	}
	return false;
}

static void release_discard_addr(struct discard_entry *entry)
{
	list_del(&entry->list);
	kmem_cache_free(discard_entry_slab, entry);
}

void f2fs_release_discard_addrs(struct f2fs_sb_info *sbi)
{
	struct list_head *head = &(SM_I(sbi)->dcc_info->entry_list);
	struct discard_entry *entry, *this;

	/* drop caches */
	list_for_each_entry_safe(entry, this, head, list)
		release_discard_addr(entry);
}

/*
 * Should call f2fs_clear_prefree_segments after checkpoint is done.
 */
static void set_prefree_as_free_segments(struct f2fs_sb_info *sbi)
{
	struct dirty_seglist_info *dirty_i = DIRTY_I(sbi);
	unsigned int segno;

	mutex_lock(&dirty_i->seglist_lock);
	for_each_set_bit(segno, dirty_i->dirty_segmap[PRE], MAIN_SEGS(sbi))
		__set_test_and_free(sbi, segno);
	mutex_unlock(&dirty_i->seglist_lock);
}

void f2fs_clear_prefree_segments(struct f2fs_sb_info *sbi,
						struct cp_control *cpc)
{
	struct discard_cmd_control *dcc = SM_I(sbi)->dcc_info;
	struct list_head *head = &dcc->entry_list;
	struct discard_entry *entry, *this;
	struct dirty_seglist_info *dirty_i = DIRTY_I(sbi);
	unsigned long *prefree_map = dirty_i->dirty_segmap[PRE];
	unsigned int start = 0, end = -1;
	unsigned int secno, start_segno;
	bool force = (cpc->reason & CP_DISCARD);
	bool need_align = test_opt(sbi, LFS) && sbi->segs_per_sec > 1;

	mutex_lock(&dirty_i->seglist_lock);

	while (1) {
		int i;

		if (need_align && end != -1)
			end--;
		start = find_next_bit(prefree_map, MAIN_SEGS(sbi), end + 1);
		if (start >= MAIN_SEGS(sbi))
			break;
		end = find_next_zero_bit(prefree_map, MAIN_SEGS(sbi),
								start + 1);

		if (need_align) {
			start = rounddown(start, sbi->segs_per_sec);
			end = roundup(end, sbi->segs_per_sec);
		}

		for (i = start; i < end; i++) {
			if (test_and_clear_bit(i, prefree_map))
				dirty_i->nr_dirty[PRE]--;
		}

		if (!f2fs_realtime_discard_enable(sbi))
			continue;

		if (force && start >= cpc->trim_start &&
					(end - 1) <= cpc->trim_end)
				continue;

		if (!test_opt(sbi, LFS) || sbi->segs_per_sec == 1) {
			f2fs_issue_discard(sbi, START_BLOCK(sbi, start),
				(end - start) << sbi->log_blocks_per_seg);
			continue;
		}
next:
		secno = GET_SEC_FROM_SEG(sbi, start);
		start_segno = GET_SEG_FROM_SEC(sbi, secno);
		if (!IS_CURSEC(sbi, secno) &&
			!get_valid_blocks(sbi, start, true))
			f2fs_issue_discard(sbi, START_BLOCK(sbi, start_segno),
				sbi->segs_per_sec << sbi->log_blocks_per_seg);

		start = start_segno + sbi->segs_per_sec;
		if (start < end)
			goto next;
		else
			end = start - 1;
	}
	mutex_unlock(&dirty_i->seglist_lock);

	/* send small discards */
	list_for_each_entry_safe(entry, this, head, list) {
		unsigned int cur_pos = 0, next_pos, len, total_len = 0;
		bool is_valid = test_bit_le(0, entry->discard_map);

find_next:
		if (is_valid) {
			next_pos = find_next_zero_bit_le(entry->discard_map,
					sbi->blocks_per_seg, cur_pos);
			len = next_pos - cur_pos;

			if (f2fs_sb_has_blkzoned(sbi->sb) ||
			    (force && len < cpc->trim_minlen))
				goto skip;

			f2fs_issue_discard(sbi, entry->start_blkaddr + cur_pos,
									len);
			total_len += len;
		} else {
			next_pos = find_next_bit_le(entry->discard_map,
					sbi->blocks_per_seg, cur_pos);
		}
skip:
		cur_pos = next_pos;
		is_valid = !is_valid;

		if (cur_pos < sbi->blocks_per_seg)
			goto find_next;

		release_discard_addr(entry);
		dcc->nr_discards -= total_len;
	}

	wake_up_discard_thread(sbi, false);
}

static int create_discard_cmd_control(struct f2fs_sb_info *sbi)
{
	dev_t dev = sbi->sb->s_bdev->bd_dev;
	struct discard_cmd_control *dcc;
	int err = 0, i;

	if (SM_I(sbi)->dcc_info) {
		dcc = SM_I(sbi)->dcc_info;
		goto init_thread;
	}

	dcc = f2fs_kzalloc(sbi, sizeof(struct discard_cmd_control), GFP_KERNEL);
	if (!dcc)
		return -ENOMEM;

	dcc->discard_granularity = DEFAULT_DISCARD_GRANULARITY;
	INIT_LIST_HEAD(&dcc->entry_list);
	for (i = 0; i < MAX_PLIST_NUM; i++)
		INIT_LIST_HEAD(&dcc->pend_list[i]);
	INIT_LIST_HEAD(&dcc->wait_list);
	INIT_LIST_HEAD(&dcc->fstrim_list);
	mutex_init(&dcc->cmd_lock);
	atomic_set(&dcc->issued_discard, 0);
	atomic_set(&dcc->issing_discard, 0);
	atomic_set(&dcc->discard_cmd_cnt, 0);
	dcc->nr_discards = 0;
	dcc->max_discards = MAIN_SEGS(sbi) << sbi->log_blocks_per_seg;
	dcc->undiscard_blks = 0;
	dcc->next_pos = 0;
<<<<<<< HEAD
	dcc->root = RB_ROOT;
=======
	dcc->root = RB_ROOT_CACHED;
>>>>>>> 71347a7a
	dcc->rbtree_check = false;

	init_waitqueue_head(&dcc->discard_wait_queue);
	SM_I(sbi)->dcc_info = dcc;
init_thread:
	dcc->f2fs_issue_discard = kthread_run(issue_discard_thread, sbi,
				"f2fs_discard-%u:%u", MAJOR(dev), MINOR(dev));
	if (IS_ERR(dcc->f2fs_issue_discard)) {
		err = PTR_ERR(dcc->f2fs_issue_discard);
		kfree(dcc);
		SM_I(sbi)->dcc_info = NULL;
		return err;
	}

	return err;
}

static void destroy_discard_cmd_control(struct f2fs_sb_info *sbi)
{
	struct discard_cmd_control *dcc = SM_I(sbi)->dcc_info;

	if (!dcc)
		return;

	f2fs_stop_discard_thread(sbi);

	kfree(dcc);
	SM_I(sbi)->dcc_info = NULL;
}

static bool __mark_sit_entry_dirty(struct f2fs_sb_info *sbi, unsigned int segno)
{
	struct sit_info *sit_i = SIT_I(sbi);

	if (!__test_and_set_bit(segno, sit_i->dirty_sentries_bitmap)) {
		sit_i->dirty_sentries++;
		return false;
	}

	return true;
}

static void __set_sit_entry_type(struct f2fs_sb_info *sbi, int type,
					unsigned int segno, int modified)
{
	struct seg_entry *se = get_seg_entry(sbi, segno);
	se->type = type;
	if (modified)
		__mark_sit_entry_dirty(sbi, segno);
}

static void update_sit_entry(struct f2fs_sb_info *sbi, block_t blkaddr, int del)
{
	struct seg_entry *se;
	unsigned int segno, offset;
	long int new_vblocks;
	bool exist;
#ifdef CONFIG_F2FS_CHECK_FS
	bool mir_exist;
#endif

	segno = GET_SEGNO(sbi, blkaddr);

	se = get_seg_entry(sbi, segno);
	new_vblocks = se->valid_blocks + del;
	offset = GET_BLKOFF_FROM_SEG0(sbi, blkaddr);

	f2fs_bug_on(sbi, (new_vblocks >> (sizeof(unsigned short) << 3) ||
				(new_vblocks > sbi->blocks_per_seg)));

	se->valid_blocks = new_vblocks;
	se->mtime = get_mtime(sbi, false);
	if (se->mtime > SIT_I(sbi)->max_mtime)
		SIT_I(sbi)->max_mtime = se->mtime;

	/* Update valid block bitmap */
	if (del > 0) {
		exist = f2fs_test_and_set_bit(offset, se->cur_valid_map);
#ifdef CONFIG_F2FS_CHECK_FS
		mir_exist = f2fs_test_and_set_bit(offset,
						se->cur_valid_map_mir);
		if (unlikely(exist != mir_exist)) {
			f2fs_msg(sbi->sb, KERN_ERR, "Inconsistent error "
				"when setting bitmap, blk:%u, old bit:%d",
				blkaddr, exist);
			f2fs_bug_on(sbi, 1);
		}
#endif
		if (unlikely(exist)) {
			f2fs_msg(sbi->sb, KERN_ERR,
				"Bitmap was wrongly set, blk:%u", blkaddr);
			f2fs_bug_on(sbi, 1);
			se->valid_blocks--;
			del = 0;
		}

		if (!f2fs_test_and_set_bit(offset, se->discard_map))
			sbi->discard_blks--;

		/* don't overwrite by SSR to keep node chain */
<<<<<<< HEAD
		if (IS_NODESEG(se->type)) {
=======
		if (IS_NODESEG(se->type) &&
				!is_sbi_flag_set(sbi, SBI_CP_DISABLED)) {
>>>>>>> 71347a7a
			if (!f2fs_test_and_set_bit(offset, se->ckpt_valid_map))
				se->ckpt_valid_blocks++;
		}
	} else {
		exist = f2fs_test_and_clear_bit(offset, se->cur_valid_map);
#ifdef CONFIG_F2FS_CHECK_FS
		mir_exist = f2fs_test_and_clear_bit(offset,
						se->cur_valid_map_mir);
		if (unlikely(exist != mir_exist)) {
			f2fs_msg(sbi->sb, KERN_ERR, "Inconsistent error "
				"when clearing bitmap, blk:%u, old bit:%d",
				blkaddr, exist);
			f2fs_bug_on(sbi, 1);
		}
#endif
		if (unlikely(!exist)) {
			f2fs_msg(sbi->sb, KERN_ERR,
				"Bitmap was wrongly cleared, blk:%u", blkaddr);
			f2fs_bug_on(sbi, 1);
			se->valid_blocks++;
			del = 0;
		} else if (unlikely(is_sbi_flag_set(sbi, SBI_CP_DISABLED))) {
			/*
			 * If checkpoints are off, we must not reuse data that
			 * was used in the previous checkpoint. If it was used
			 * before, we must track that to know how much space we
			 * really have.
			 */
			if (f2fs_test_bit(offset, se->ckpt_valid_map))
				sbi->unusable_block_count++;
		}

		if (f2fs_test_and_clear_bit(offset, se->discard_map))
			sbi->discard_blks++;
	}
	if (!f2fs_test_bit(offset, se->ckpt_valid_map))
		se->ckpt_valid_blocks += del;

	__mark_sit_entry_dirty(sbi, segno);

	/* update total number of valid blocks to be written in ckpt area */
	SIT_I(sbi)->written_valid_blocks += del;

	if (sbi->segs_per_sec > 1)
		get_sec_entry(sbi, segno)->valid_blocks += del;
}

void f2fs_invalidate_blocks(struct f2fs_sb_info *sbi, block_t addr)
{
	unsigned int segno = GET_SEGNO(sbi, addr);
	struct sit_info *sit_i = SIT_I(sbi);

	f2fs_bug_on(sbi, addr == NULL_ADDR);
	if (addr == NEW_ADDR)
		return;

	invalidate_mapping_pages(META_MAPPING(sbi), addr, addr);

	/* add it into sit main buffer */
	down_write(&sit_i->sentry_lock);

	update_sit_entry(sbi, addr, -1);

	/* add it into dirty seglist */
	locate_dirty_segment(sbi, segno);

	up_write(&sit_i->sentry_lock);
}

bool f2fs_is_checkpointed_data(struct f2fs_sb_info *sbi, block_t blkaddr)
{
	struct sit_info *sit_i = SIT_I(sbi);
	unsigned int segno, offset;
	struct seg_entry *se;
	bool is_cp = false;

	if (!is_valid_data_blkaddr(sbi, blkaddr))
		return true;

	down_read(&sit_i->sentry_lock);

	segno = GET_SEGNO(sbi, blkaddr);
	se = get_seg_entry(sbi, segno);
	offset = GET_BLKOFF_FROM_SEG0(sbi, blkaddr);

	if (f2fs_test_bit(offset, se->ckpt_valid_map))
		is_cp = true;

	up_read(&sit_i->sentry_lock);

	return is_cp;
}

/*
 * This function should be resided under the curseg_mutex lock
 */
static void __add_sum_entry(struct f2fs_sb_info *sbi, int type,
					struct f2fs_summary *sum)
{
	struct curseg_info *curseg = CURSEG_I(sbi, type);
	void *addr = curseg->sum_blk;
	addr += curseg->next_blkoff * sizeof(struct f2fs_summary);
	memcpy(addr, sum, sizeof(struct f2fs_summary));
}

/*
 * Calculate the number of current summary pages for writing
 */
int f2fs_npages_for_summary_flush(struct f2fs_sb_info *sbi, bool for_ra)
{
	int valid_sum_count = 0;
	int i, sum_in_page;

	for (i = CURSEG_HOT_DATA; i <= CURSEG_COLD_DATA; i++) {
		if (sbi->ckpt->alloc_type[i] == SSR)
			valid_sum_count += sbi->blocks_per_seg;
		else {
			if (for_ra)
				valid_sum_count += le16_to_cpu(
					F2FS_CKPT(sbi)->cur_data_blkoff[i]);
			else
				valid_sum_count += curseg_blkoff(sbi, i);
		}
	}

	sum_in_page = (PAGE_SIZE - 2 * SUM_JOURNAL_SIZE -
			SUM_FOOTER_SIZE) / SUMMARY_SIZE;
	if (valid_sum_count <= sum_in_page)
		return 1;
	else if ((valid_sum_count - sum_in_page) <=
		(PAGE_SIZE - SUM_FOOTER_SIZE) / SUMMARY_SIZE)
		return 2;
	return 3;
}

/*
 * Caller should put this summary page
 */
struct page *f2fs_get_sum_page(struct f2fs_sb_info *sbi, unsigned int segno)
{
	return f2fs_get_meta_page_nofail(sbi, GET_SUM_BLOCK(sbi, segno));
}

void f2fs_update_meta_page(struct f2fs_sb_info *sbi,
					void *src, block_t blk_addr)
{
	struct page *page = f2fs_grab_meta_page(sbi, blk_addr);

	memcpy(page_address(page), src, PAGE_SIZE);
	set_page_dirty(page);
	f2fs_put_page(page, 1);
}

static void write_sum_page(struct f2fs_sb_info *sbi,
			struct f2fs_summary_block *sum_blk, block_t blk_addr)
{
	f2fs_update_meta_page(sbi, (void *)sum_blk, blk_addr);
}

static void write_current_sum_page(struct f2fs_sb_info *sbi,
						int type, block_t blk_addr)
{
	struct curseg_info *curseg = CURSEG_I(sbi, type);
	struct page *page = f2fs_grab_meta_page(sbi, blk_addr);
	struct f2fs_summary_block *src = curseg->sum_blk;
	struct f2fs_summary_block *dst;

	dst = (struct f2fs_summary_block *)page_address(page);
	memset(dst, 0, PAGE_SIZE);

	mutex_lock(&curseg->curseg_mutex);

	down_read(&curseg->journal_rwsem);
	memcpy(&dst->journal, curseg->journal, SUM_JOURNAL_SIZE);
	up_read(&curseg->journal_rwsem);

	memcpy(dst->entries, src->entries, SUM_ENTRY_SIZE);
	memcpy(&dst->footer, &src->footer, SUM_FOOTER_SIZE);

	mutex_unlock(&curseg->curseg_mutex);

	set_page_dirty(page);
	f2fs_put_page(page, 1);
}

static int is_next_segment_free(struct f2fs_sb_info *sbi, int type)
{
	struct curseg_info *curseg = CURSEG_I(sbi, type);
	unsigned int segno = curseg->segno + 1;
	struct free_segmap_info *free_i = FREE_I(sbi);

	if (segno < MAIN_SEGS(sbi) && segno % sbi->segs_per_sec)
		return !test_bit(segno, free_i->free_segmap);
	return 0;
}

/*
 * Find a new segment from the free segments bitmap to right order
 * This function should be returned with success, otherwise BUG
 */
static void get_new_segment(struct f2fs_sb_info *sbi,
			unsigned int *newseg, bool new_sec, int dir)
{
	struct free_segmap_info *free_i = FREE_I(sbi);
	unsigned int segno, secno, zoneno;
	unsigned int total_zones = MAIN_SECS(sbi) / sbi->secs_per_zone;
	unsigned int hint = GET_SEC_FROM_SEG(sbi, *newseg);
	unsigned int old_zoneno = GET_ZONE_FROM_SEG(sbi, *newseg);
	unsigned int left_start = hint;
	bool init = true;
	int go_left = 0;
	int i;

	spin_lock(&free_i->segmap_lock);

	if (!new_sec && ((*newseg + 1) % sbi->segs_per_sec)) {
		segno = find_next_zero_bit(free_i->free_segmap,
			GET_SEG_FROM_SEC(sbi, hint + 1), *newseg + 1);
		if (segno < GET_SEG_FROM_SEC(sbi, hint + 1))
			goto got_it;
	}
find_other_zone:
	secno = find_next_zero_bit(free_i->free_secmap, MAIN_SECS(sbi), hint);
	if (secno >= MAIN_SECS(sbi)) {
		if (dir == ALLOC_RIGHT) {
			secno = find_next_zero_bit(free_i->free_secmap,
							MAIN_SECS(sbi), 0);
			f2fs_bug_on(sbi, secno >= MAIN_SECS(sbi));
		} else {
			go_left = 1;
			left_start = hint - 1;
		}
	}
	if (go_left == 0)
		goto skip_left;

	while (test_bit(left_start, free_i->free_secmap)) {
		if (left_start > 0) {
			left_start--;
			continue;
		}
		left_start = find_next_zero_bit(free_i->free_secmap,
							MAIN_SECS(sbi), 0);
		f2fs_bug_on(sbi, left_start >= MAIN_SECS(sbi));
		break;
	}
	secno = left_start;
skip_left:
	segno = GET_SEG_FROM_SEC(sbi, secno);
	zoneno = GET_ZONE_FROM_SEC(sbi, secno);

	/* give up on finding another zone */
	if (!init)
		goto got_it;
	if (sbi->secs_per_zone == 1)
		goto got_it;
	if (zoneno == old_zoneno)
		goto got_it;
	if (dir == ALLOC_LEFT) {
		if (!go_left && zoneno + 1 >= total_zones)
			goto got_it;
		if (go_left && zoneno == 0)
			goto got_it;
	}
	for (i = 0; i < NR_CURSEG_TYPE; i++)
		if (CURSEG_I(sbi, i)->zone == zoneno)
			break;

	if (i < NR_CURSEG_TYPE) {
		/* zone is in user, try another */
		if (go_left)
			hint = zoneno * sbi->secs_per_zone - 1;
		else if (zoneno + 1 >= total_zones)
			hint = 0;
		else
			hint = (zoneno + 1) * sbi->secs_per_zone;
		init = false;
		goto find_other_zone;
	}
got_it:
	/* set it as dirty segment in free segmap */
	f2fs_bug_on(sbi, test_bit(segno, free_i->free_segmap));
	__set_inuse(sbi, segno);
	*newseg = segno;
	spin_unlock(&free_i->segmap_lock);
}

static void reset_curseg(struct f2fs_sb_info *sbi, int type, int modified)
{
	struct curseg_info *curseg = CURSEG_I(sbi, type);
	struct summary_footer *sum_footer;

	curseg->segno = curseg->next_segno;
	curseg->zone = GET_ZONE_FROM_SEG(sbi, curseg->segno);
	curseg->next_blkoff = 0;
	curseg->next_segno = NULL_SEGNO;

	sum_footer = &(curseg->sum_blk->footer);
	memset(sum_footer, 0, sizeof(struct summary_footer));
	if (IS_DATASEG(type))
		SET_SUM_TYPE(sum_footer, SUM_TYPE_DATA);
	if (IS_NODESEG(type))
		SET_SUM_TYPE(sum_footer, SUM_TYPE_NODE);
	__set_sit_entry_type(sbi, type, curseg->segno, modified);
}

static unsigned int __get_next_segno(struct f2fs_sb_info *sbi, int type)
{
	/* if segs_per_sec is large than 1, we need to keep original policy. */
	if (sbi->segs_per_sec != 1)
		return CURSEG_I(sbi, type)->segno;

	if (unlikely(is_sbi_flag_set(sbi, SBI_CP_DISABLED)))
		return 0;

	if (test_opt(sbi, NOHEAP) &&
		(type == CURSEG_HOT_DATA || IS_NODESEG(type)))
		return 0;

	if (SIT_I(sbi)->last_victim[ALLOC_NEXT])
		return SIT_I(sbi)->last_victim[ALLOC_NEXT];

	/* find segments from 0 to reuse freed segments */
	if (F2FS_OPTION(sbi).alloc_mode == ALLOC_MODE_REUSE)
		return 0;

	return CURSEG_I(sbi, type)->segno;
}

/*
 * Allocate a current working segment.
 * This function always allocates a free segment in LFS manner.
 */
static void new_curseg(struct f2fs_sb_info *sbi, int type, bool new_sec)
{
	struct curseg_info *curseg = CURSEG_I(sbi, type);
	unsigned int segno = curseg->segno;
	int dir = ALLOC_LEFT;

	write_sum_page(sbi, curseg->sum_blk,
				GET_SUM_BLOCK(sbi, segno));
	if (type == CURSEG_WARM_DATA || type == CURSEG_COLD_DATA)
		dir = ALLOC_RIGHT;

	if (test_opt(sbi, NOHEAP))
		dir = ALLOC_RIGHT;

	segno = __get_next_segno(sbi, type);
	get_new_segment(sbi, &segno, new_sec, dir);
	curseg->next_segno = segno;
	reset_curseg(sbi, type, 1);
	curseg->alloc_type = LFS;
}

static void __next_free_blkoff(struct f2fs_sb_info *sbi,
			struct curseg_info *seg, block_t start)
{
	struct seg_entry *se = get_seg_entry(sbi, seg->segno);
	int entries = SIT_VBLOCK_MAP_SIZE / sizeof(unsigned long);
	unsigned long *target_map = SIT_I(sbi)->tmp_map;
	unsigned long *ckpt_map = (unsigned long *)se->ckpt_valid_map;
	unsigned long *cur_map = (unsigned long *)se->cur_valid_map;
	int i, pos;

	for (i = 0; i < entries; i++)
		target_map[i] = ckpt_map[i] | cur_map[i];

	pos = __find_rev_next_zero_bit(target_map, sbi->blocks_per_seg, start);

	seg->next_blkoff = pos;
}

/*
 * If a segment is written by LFS manner, next block offset is just obtained
 * by increasing the current block offset. However, if a segment is written by
 * SSR manner, next block offset obtained by calling __next_free_blkoff
 */
static void __refresh_next_blkoff(struct f2fs_sb_info *sbi,
				struct curseg_info *seg)
{
	if (seg->alloc_type == SSR)
		__next_free_blkoff(sbi, seg, seg->next_blkoff + 1);
	else
		seg->next_blkoff++;
}

/*
 * This function always allocates a used segment(from dirty seglist) by SSR
 * manner, so it should recover the existing segment information of valid blocks
 */
static void change_curseg(struct f2fs_sb_info *sbi, int type)
{
	struct dirty_seglist_info *dirty_i = DIRTY_I(sbi);
	struct curseg_info *curseg = CURSEG_I(sbi, type);
	unsigned int new_segno = curseg->next_segno;
	struct f2fs_summary_block *sum_node;
	struct page *sum_page;

	write_sum_page(sbi, curseg->sum_blk,
				GET_SUM_BLOCK(sbi, curseg->segno));
	__set_test_and_inuse(sbi, new_segno);

	mutex_lock(&dirty_i->seglist_lock);
	__remove_dirty_segment(sbi, new_segno, PRE);
	__remove_dirty_segment(sbi, new_segno, DIRTY);
	mutex_unlock(&dirty_i->seglist_lock);

	reset_curseg(sbi, type, 1);
	curseg->alloc_type = SSR;
	__next_free_blkoff(sbi, curseg, 0);

	sum_page = f2fs_get_sum_page(sbi, new_segno);
<<<<<<< HEAD
	f2fs_bug_on(sbi, IS_ERR(sum_page));
=======
>>>>>>> 71347a7a
	sum_node = (struct f2fs_summary_block *)page_address(sum_page);
	memcpy(curseg->sum_blk, sum_node, SUM_ENTRY_SIZE);
	f2fs_put_page(sum_page, 1);
}

static int get_ssr_segment(struct f2fs_sb_info *sbi, int type)
{
	struct curseg_info *curseg = CURSEG_I(sbi, type);
	const struct victim_selection *v_ops = DIRTY_I(sbi)->v_ops;
	unsigned segno = NULL_SEGNO;
	int i, cnt;
	bool reversed = false;

	/* f2fs_need_SSR() already forces to do this */
	if (v_ops->get_victim(sbi, &segno, BG_GC, type, SSR)) {
		curseg->next_segno = segno;
		return 1;
	}

	/* For node segments, let's do SSR more intensively */
	if (IS_NODESEG(type)) {
		if (type >= CURSEG_WARM_NODE) {
			reversed = true;
			i = CURSEG_COLD_NODE;
		} else {
			i = CURSEG_HOT_NODE;
		}
		cnt = NR_CURSEG_NODE_TYPE;
	} else {
		if (type >= CURSEG_WARM_DATA) {
			reversed = true;
			i = CURSEG_COLD_DATA;
		} else {
			i = CURSEG_HOT_DATA;
		}
		cnt = NR_CURSEG_DATA_TYPE;
	}

	for (; cnt-- > 0; reversed ? i-- : i++) {
		if (i == type)
			continue;
		if (v_ops->get_victim(sbi, &segno, BG_GC, i, SSR)) {
			curseg->next_segno = segno;
			return 1;
		}
	}

	/* find valid_blocks=0 in dirty list */
	if (unlikely(is_sbi_flag_set(sbi, SBI_CP_DISABLED))) {
		segno = get_free_segment(sbi);
		if (segno != NULL_SEGNO) {
			curseg->next_segno = segno;
			return 1;
		}
	}
	return 0;
}

/*
 * flush out current segment and replace it with new segment
 * This function should be returned with success, otherwise BUG
 */
static void allocate_segment_by_default(struct f2fs_sb_info *sbi,
						int type, bool force)
{
	struct curseg_info *curseg = CURSEG_I(sbi, type);

	if (force)
		new_curseg(sbi, type, true);
	else if (!is_set_ckpt_flags(sbi, CP_CRC_RECOVERY_FLAG) &&
					type == CURSEG_WARM_NODE)
		new_curseg(sbi, type, false);
	else if (curseg->alloc_type == LFS && is_next_segment_free(sbi, type) &&
			likely(!is_sbi_flag_set(sbi, SBI_CP_DISABLED)))
		new_curseg(sbi, type, false);
	else if (f2fs_need_SSR(sbi) && get_ssr_segment(sbi, type))
		change_curseg(sbi, type);
	else
		new_curseg(sbi, type, false);

	stat_inc_seg_type(sbi, curseg);
}

void f2fs_allocate_new_segments(struct f2fs_sb_info *sbi)
{
	struct curseg_info *curseg;
	unsigned int old_segno;
	int i;

	down_write(&SIT_I(sbi)->sentry_lock);

	for (i = CURSEG_HOT_DATA; i <= CURSEG_COLD_DATA; i++) {
		curseg = CURSEG_I(sbi, i);
		old_segno = curseg->segno;
		SIT_I(sbi)->s_ops->allocate_segment(sbi, i, true);
		locate_dirty_segment(sbi, old_segno);
	}

	up_write(&SIT_I(sbi)->sentry_lock);
}

static const struct segment_allocation default_salloc_ops = {
	.allocate_segment = allocate_segment_by_default,
};

bool f2fs_exist_trim_candidates(struct f2fs_sb_info *sbi,
						struct cp_control *cpc)
{
	__u64 trim_start = cpc->trim_start;
	bool has_candidate = false;

	down_write(&SIT_I(sbi)->sentry_lock);
	for (; cpc->trim_start <= cpc->trim_end; cpc->trim_start++) {
		if (add_discard_addrs(sbi, cpc, true)) {
			has_candidate = true;
			break;
		}
	}
	up_write(&SIT_I(sbi)->sentry_lock);

	cpc->trim_start = trim_start;
	return has_candidate;
}

static unsigned int __issue_discard_cmd_range(struct f2fs_sb_info *sbi,
					struct discard_policy *dpolicy,
					unsigned int start, unsigned int end)
{
	struct discard_cmd_control *dcc = SM_I(sbi)->dcc_info;
	struct discard_cmd *prev_dc = NULL, *next_dc = NULL;
	struct rb_node **insert_p = NULL, *insert_parent = NULL;
	struct discard_cmd *dc;
	struct blk_plug plug;
	int issued;
	unsigned int trimmed = 0;

next:
	issued = 0;

	mutex_lock(&dcc->cmd_lock);
	if (unlikely(dcc->rbtree_check))
		f2fs_bug_on(sbi, !f2fs_check_rb_tree_consistence(sbi,
								&dcc->root));

	dc = (struct discard_cmd *)f2fs_lookup_rb_tree_ret(&dcc->root,
					NULL, start,
					(struct rb_entry **)&prev_dc,
					(struct rb_entry **)&next_dc,
<<<<<<< HEAD
					&insert_p, &insert_parent, true);
=======
					&insert_p, &insert_parent, true, NULL);
>>>>>>> 71347a7a
	if (!dc)
		dc = next_dc;

	blk_start_plug(&plug);

	while (dc && dc->lstart <= end) {
		struct rb_node *node;
		int err = 0;

		if (dc->len < dpolicy->granularity)
			goto skip;

		if (dc->state != D_PREP) {
			list_move_tail(&dc->list, &dcc->fstrim_list);
			goto skip;
		}

		err = __submit_discard_cmd(sbi, dpolicy, dc, &issued);

		if (issued >= dpolicy->max_requests) {
			start = dc->lstart + dc->len;

			if (err)
				__remove_discard_cmd(sbi, dc);

			blk_finish_plug(&plug);
			mutex_unlock(&dcc->cmd_lock);
			trimmed += __wait_all_discard_cmd(sbi, NULL);
			congestion_wait(BLK_RW_ASYNC, HZ/50);
			goto next;
		}
skip:
		node = rb_next(&dc->rb_node);
		if (err)
			__remove_discard_cmd(sbi, dc);
		dc = rb_entry_safe(node, struct discard_cmd, rb_node);

		if (fatal_signal_pending(current))
			break;
	}

	blk_finish_plug(&plug);
	mutex_unlock(&dcc->cmd_lock);

	return trimmed;
}

int f2fs_trim_fs(struct f2fs_sb_info *sbi, struct fstrim_range *range)
{
	__u64 start = F2FS_BYTES_TO_BLK(range->start);
	__u64 end = start + F2FS_BYTES_TO_BLK(range->len) - 1;
	unsigned int start_segno, end_segno;
	block_t start_block, end_block;
	struct cp_control cpc;
	struct discard_policy dpolicy;
	unsigned long long trimmed = 0;
	int err = 0;
	bool need_align = test_opt(sbi, LFS) && sbi->segs_per_sec > 1;

	if (start >= MAX_BLKADDR(sbi) || range->len < sbi->blocksize)
		return -EINVAL;

	if (end < MAIN_BLKADDR(sbi))
		goto out;

	if (is_sbi_flag_set(sbi, SBI_NEED_FSCK)) {
		f2fs_msg(sbi->sb, KERN_WARNING,
			"Found FS corruption, run fsck to fix.");
		return -EIO;
	}

	/* start/end segment number in main_area */
	start_segno = (start <= MAIN_BLKADDR(sbi)) ? 0 : GET_SEGNO(sbi, start);
	end_segno = (end >= MAX_BLKADDR(sbi)) ? MAIN_SEGS(sbi) - 1 :
						GET_SEGNO(sbi, end);
	if (need_align) {
		start_segno = rounddown(start_segno, sbi->segs_per_sec);
		end_segno = roundup(end_segno + 1, sbi->segs_per_sec) - 1;
	}

	cpc.reason = CP_DISCARD;
	cpc.trim_minlen = max_t(__u64, 1, F2FS_BYTES_TO_BLK(range->minlen));
	cpc.trim_start = start_segno;
	cpc.trim_end = end_segno;

	if (sbi->discard_blks == 0)
		goto out;

	mutex_lock(&sbi->gc_mutex);
	err = f2fs_write_checkpoint(sbi, &cpc);
	mutex_unlock(&sbi->gc_mutex);
	if (err)
		goto out;

	/*
	 * We filed discard candidates, but actually we don't need to wait for
	 * all of them, since they'll be issued in idle time along with runtime
	 * discard option. User configuration looks like using runtime discard
	 * or periodic fstrim instead of it.
	 */
<<<<<<< HEAD
	if (test_opt(sbi, DISCARD))
=======
	if (f2fs_realtime_discard_enable(sbi))
>>>>>>> 71347a7a
		goto out;

	start_block = START_BLOCK(sbi, start_segno);
	end_block = START_BLOCK(sbi, end_segno + 1);

	__init_discard_policy(sbi, &dpolicy, DPOLICY_FSTRIM, cpc.trim_minlen);
	trimmed = __issue_discard_cmd_range(sbi, &dpolicy,
					start_block, end_block);

	trimmed += __wait_discard_cmd_range(sbi, &dpolicy,
					start_block, end_block);
out:
	if (!err)
		range->len = F2FS_BLK_TO_BYTES(trimmed);
	return err;
}

static bool __has_curseg_space(struct f2fs_sb_info *sbi, int type)
{
	struct curseg_info *curseg = CURSEG_I(sbi, type);
	if (curseg->next_blkoff < sbi->blocks_per_seg)
		return true;
	return false;
}

int f2fs_rw_hint_to_seg_type(enum rw_hint hint)
{
	switch (hint) {
	case WRITE_LIFE_SHORT:
		return CURSEG_HOT_DATA;
	case WRITE_LIFE_EXTREME:
		return CURSEG_COLD_DATA;
	default:
		return CURSEG_WARM_DATA;
	}
}

/* This returns write hints for each segment type. This hints will be
 * passed down to block layer. There are mapping tables which depend on
 * the mount option 'whint_mode'.
 *
 * 1) whint_mode=off. F2FS only passes down WRITE_LIFE_NOT_SET.
 *
 * 2) whint_mode=user-based. F2FS tries to pass down hints given by users.
 *
 * User                  F2FS                     Block
 * ----                  ----                     -----
 *                       META                     WRITE_LIFE_NOT_SET
 *                       HOT_NODE                 "
 *                       WARM_NODE                "
 *                       COLD_NODE                "
 * ioctl(COLD)           COLD_DATA                WRITE_LIFE_EXTREME
 * extension list        "                        "
 *
 * -- buffered io
 * WRITE_LIFE_EXTREME    COLD_DATA                WRITE_LIFE_EXTREME
 * WRITE_LIFE_SHORT      HOT_DATA                 WRITE_LIFE_SHORT
 * WRITE_LIFE_NOT_SET    WARM_DATA                WRITE_LIFE_NOT_SET
 * WRITE_LIFE_NONE       "                        "
 * WRITE_LIFE_MEDIUM     "                        "
 * WRITE_LIFE_LONG       "                        "
 *
 * -- direct io
 * WRITE_LIFE_EXTREME    COLD_DATA                WRITE_LIFE_EXTREME
 * WRITE_LIFE_SHORT      HOT_DATA                 WRITE_LIFE_SHORT
 * WRITE_LIFE_NOT_SET    WARM_DATA                WRITE_LIFE_NOT_SET
 * WRITE_LIFE_NONE       "                        WRITE_LIFE_NONE
 * WRITE_LIFE_MEDIUM     "                        WRITE_LIFE_MEDIUM
 * WRITE_LIFE_LONG       "                        WRITE_LIFE_LONG
 *
 * 3) whint_mode=fs-based. F2FS passes down hints with its policy.
 *
 * User                  F2FS                     Block
 * ----                  ----                     -----
 *                       META                     WRITE_LIFE_MEDIUM;
 *                       HOT_NODE                 WRITE_LIFE_NOT_SET
 *                       WARM_NODE                "
 *                       COLD_NODE                WRITE_LIFE_NONE
 * ioctl(COLD)           COLD_DATA                WRITE_LIFE_EXTREME
 * extension list        "                        "
 *
 * -- buffered io
 * WRITE_LIFE_EXTREME    COLD_DATA                WRITE_LIFE_EXTREME
 * WRITE_LIFE_SHORT      HOT_DATA                 WRITE_LIFE_SHORT
 * WRITE_LIFE_NOT_SET    WARM_DATA                WRITE_LIFE_LONG
 * WRITE_LIFE_NONE       "                        "
 * WRITE_LIFE_MEDIUM     "                        "
 * WRITE_LIFE_LONG       "                        "
 *
 * -- direct io
 * WRITE_LIFE_EXTREME    COLD_DATA                WRITE_LIFE_EXTREME
 * WRITE_LIFE_SHORT      HOT_DATA                 WRITE_LIFE_SHORT
 * WRITE_LIFE_NOT_SET    WARM_DATA                WRITE_LIFE_NOT_SET
 * WRITE_LIFE_NONE       "                        WRITE_LIFE_NONE
 * WRITE_LIFE_MEDIUM     "                        WRITE_LIFE_MEDIUM
 * WRITE_LIFE_LONG       "                        WRITE_LIFE_LONG
 */

enum rw_hint f2fs_io_type_to_rw_hint(struct f2fs_sb_info *sbi,
				enum page_type type, enum temp_type temp)
{
	if (F2FS_OPTION(sbi).whint_mode == WHINT_MODE_USER) {
		if (type == DATA) {
			if (temp == WARM)
				return WRITE_LIFE_NOT_SET;
			else if (temp == HOT)
				return WRITE_LIFE_SHORT;
			else if (temp == COLD)
				return WRITE_LIFE_EXTREME;
		} else {
			return WRITE_LIFE_NOT_SET;
		}
	} else if (F2FS_OPTION(sbi).whint_mode == WHINT_MODE_FS) {
		if (type == DATA) {
			if (temp == WARM)
				return WRITE_LIFE_LONG;
			else if (temp == HOT)
				return WRITE_LIFE_SHORT;
			else if (temp == COLD)
				return WRITE_LIFE_EXTREME;
		} else if (type == NODE) {
			if (temp == WARM || temp == HOT)
				return WRITE_LIFE_NOT_SET;
			else if (temp == COLD)
				return WRITE_LIFE_NONE;
		} else if (type == META) {
			return WRITE_LIFE_MEDIUM;
		}
	}
	return WRITE_LIFE_NOT_SET;
}

static int __get_segment_type_2(struct f2fs_io_info *fio)
{
	if (fio->type == DATA)
		return CURSEG_HOT_DATA;
	else
		return CURSEG_HOT_NODE;
}

static int __get_segment_type_4(struct f2fs_io_info *fio)
{
	if (fio->type == DATA) {
		struct inode *inode = fio->page->mapping->host;

		if (S_ISDIR(inode->i_mode))
			return CURSEG_HOT_DATA;
		else
			return CURSEG_COLD_DATA;
	} else {
		if (IS_DNODE(fio->page) && is_cold_node(fio->page))
			return CURSEG_WARM_NODE;
		else
			return CURSEG_COLD_NODE;
	}
}

static int __get_segment_type_6(struct f2fs_io_info *fio)
{
	if (fio->type == DATA) {
		struct inode *inode = fio->page->mapping->host;

		if (is_cold_data(fio->page) || file_is_cold(inode))
			return CURSEG_COLD_DATA;
		if (file_is_hot(inode) ||
				is_inode_flag_set(inode, FI_HOT_DATA) ||
				f2fs_is_atomic_file(inode) ||
				f2fs_is_volatile_file(inode))
			return CURSEG_HOT_DATA;
		return f2fs_rw_hint_to_seg_type(inode->i_write_hint);
	} else {
		if (IS_DNODE(fio->page))
			return is_cold_node(fio->page) ? CURSEG_WARM_NODE :
						CURSEG_HOT_NODE;
		return CURSEG_COLD_NODE;
	}
}

static int __get_segment_type(struct f2fs_io_info *fio)
{
	int type = 0;

	switch (F2FS_OPTION(fio->sbi).active_logs) {
	case 2:
		type = __get_segment_type_2(fio);
		break;
	case 4:
		type = __get_segment_type_4(fio);
		break;
	case 6:
		type = __get_segment_type_6(fio);
		break;
	default:
		f2fs_bug_on(fio->sbi, true);
	}

	if (IS_HOT(type))
		fio->temp = HOT;
	else if (IS_WARM(type))
		fio->temp = WARM;
	else
		fio->temp = COLD;
	return type;
}

void f2fs_allocate_data_block(struct f2fs_sb_info *sbi, struct page *page,
		block_t old_blkaddr, block_t *new_blkaddr,
		struct f2fs_summary *sum, int type,
		struct f2fs_io_info *fio, bool add_list)
{
	struct sit_info *sit_i = SIT_I(sbi);
	struct curseg_info *curseg = CURSEG_I(sbi, type);

	down_read(&SM_I(sbi)->curseg_lock);

	mutex_lock(&curseg->curseg_mutex);
	down_write(&sit_i->sentry_lock);

	*new_blkaddr = NEXT_FREE_BLKADDR(sbi, curseg);

	f2fs_wait_discard_bio(sbi, *new_blkaddr);

	/*
	 * __add_sum_entry should be resided under the curseg_mutex
	 * because, this function updates a summary entry in the
	 * current summary block.
	 */
	__add_sum_entry(sbi, type, sum);

	__refresh_next_blkoff(sbi, curseg);

	stat_inc_block_count(sbi, curseg);

	/*
	 * SIT information should be updated before segment allocation,
	 * since SSR needs latest valid block information.
	 */
	update_sit_entry(sbi, *new_blkaddr, 1);
	if (GET_SEGNO(sbi, old_blkaddr) != NULL_SEGNO)
		update_sit_entry(sbi, old_blkaddr, -1);

	if (!__has_curseg_space(sbi, type))
		sit_i->s_ops->allocate_segment(sbi, type, false);

	/*
	 * segment dirty status should be updated after segment allocation,
	 * so we just need to update status only one time after previous
	 * segment being closed.
	 */
	locate_dirty_segment(sbi, GET_SEGNO(sbi, old_blkaddr));
	locate_dirty_segment(sbi, GET_SEGNO(sbi, *new_blkaddr));

	up_write(&sit_i->sentry_lock);

	if (page && IS_NODESEG(type)) {
		fill_node_footer_blkaddr(page, NEXT_FREE_BLKADDR(sbi, curseg));

		f2fs_inode_chksum_set(sbi, page);
	}

	if (add_list) {
		struct f2fs_bio_info *io;

		INIT_LIST_HEAD(&fio->list);
		fio->in_list = true;
		fio->retry = false;
		io = sbi->write_io[fio->type] + fio->temp;
		spin_lock(&io->io_lock);
		list_add_tail(&fio->list, &io->io_list);
		spin_unlock(&io->io_lock);
	}

	mutex_unlock(&curseg->curseg_mutex);

	up_read(&SM_I(sbi)->curseg_lock);
}

static void update_device_state(struct f2fs_io_info *fio)
{
	struct f2fs_sb_info *sbi = fio->sbi;
	unsigned int devidx;

	if (!sbi->s_ndevs)
		return;

	devidx = f2fs_target_device_index(sbi, fio->new_blkaddr);

	/* update device state for fsync */
	f2fs_set_dirty_device(sbi, fio->ino, devidx, FLUSH_INO);

	/* update device state for checkpoint */
	if (!f2fs_test_bit(devidx, (char *)&sbi->dirty_device)) {
		spin_lock(&sbi->dev_lock);
		f2fs_set_bit(devidx, (char *)&sbi->dirty_device);
		spin_unlock(&sbi->dev_lock);
	}
}

static void do_write_page(struct f2fs_summary *sum, struct f2fs_io_info *fio)
{
	int type = __get_segment_type(fio);
	bool keep_order = (test_opt(fio->sbi, LFS) && type == CURSEG_COLD_DATA);

	if (keep_order)
		down_read(&fio->sbi->io_order_lock);
reallocate:
	f2fs_allocate_data_block(fio->sbi, fio->page, fio->old_blkaddr,
			&fio->new_blkaddr, sum, type, fio, true);
	if (GET_SEGNO(fio->sbi, fio->old_blkaddr) != NULL_SEGNO)
		invalidate_mapping_pages(META_MAPPING(fio->sbi),
					fio->old_blkaddr, fio->old_blkaddr);

	/* writeout dirty page into bdev */
	f2fs_submit_page_write(fio);
	if (fio->retry) {
		fio->old_blkaddr = fio->new_blkaddr;
		goto reallocate;
	}

	update_device_state(fio);

	if (keep_order)
		up_read(&fio->sbi->io_order_lock);
}

void f2fs_do_write_meta_page(struct f2fs_sb_info *sbi, struct page *page,
					enum iostat_type io_type)
{
	struct f2fs_io_info fio = {
		.sbi = sbi,
		.type = META,
		.temp = HOT,
		.op = REQ_OP_WRITE,
		.op_flags = REQ_SYNC | REQ_META | REQ_PRIO,
		.old_blkaddr = page->index,
		.new_blkaddr = page->index,
		.page = page,
		.encrypted_page = NULL,
		.in_list = false,
	};

	if (unlikely(page->index >= MAIN_BLKADDR(sbi)))
		fio.op_flags &= ~REQ_META;

	set_page_writeback(page);
	ClearPageError(page);
	f2fs_submit_page_write(&fio);

	stat_inc_meta_count(sbi, page->index);
	f2fs_update_iostat(sbi, io_type, F2FS_BLKSIZE);
}

void f2fs_do_write_node_page(unsigned int nid, struct f2fs_io_info *fio)
{
	struct f2fs_summary sum;

	set_summary(&sum, nid, 0, 0);
	do_write_page(&sum, fio);

	f2fs_update_iostat(fio->sbi, fio->io_type, F2FS_BLKSIZE);
}

void f2fs_outplace_write_data(struct dnode_of_data *dn,
					struct f2fs_io_info *fio)
{
	struct f2fs_sb_info *sbi = fio->sbi;
	struct f2fs_summary sum;

	f2fs_bug_on(sbi, dn->data_blkaddr == NULL_ADDR);
	set_summary(&sum, dn->nid, dn->ofs_in_node, fio->version);
	do_write_page(&sum, fio);
	f2fs_update_data_blkaddr(dn, fio->new_blkaddr);

	f2fs_update_iostat(sbi, fio->io_type, F2FS_BLKSIZE);
}

int f2fs_inplace_write_data(struct f2fs_io_info *fio)
{
	int err;
	struct f2fs_sb_info *sbi = fio->sbi;

	fio->new_blkaddr = fio->old_blkaddr;
	/* i/o temperature is needed for passing down write hints */
	__get_segment_type(fio);

	f2fs_bug_on(sbi, !IS_DATASEG(get_seg_entry(sbi,
			GET_SEGNO(sbi, fio->new_blkaddr))->type));

	stat_inc_inplace_blocks(fio->sbi);

	err = f2fs_submit_page_bio(fio);
	if (!err)
		update_device_state(fio);

	f2fs_update_iostat(fio->sbi, fio->io_type, F2FS_BLKSIZE);

	return err;
}

static inline int __f2fs_get_curseg(struct f2fs_sb_info *sbi,
						unsigned int segno)
{
	int i;

	for (i = CURSEG_HOT_DATA; i < NO_CHECK_TYPE; i++) {
		if (CURSEG_I(sbi, i)->segno == segno)
			break;
	}
	return i;
}

void f2fs_do_replace_block(struct f2fs_sb_info *sbi, struct f2fs_summary *sum,
				block_t old_blkaddr, block_t new_blkaddr,
				bool recover_curseg, bool recover_newaddr)
{
	struct sit_info *sit_i = SIT_I(sbi);
	struct curseg_info *curseg;
	unsigned int segno, old_cursegno;
	struct seg_entry *se;
	int type;
	unsigned short old_blkoff;

	segno = GET_SEGNO(sbi, new_blkaddr);
	se = get_seg_entry(sbi, segno);
	type = se->type;

	down_write(&SM_I(sbi)->curseg_lock);

	if (!recover_curseg) {
		/* for recovery flow */
		if (se->valid_blocks == 0 && !IS_CURSEG(sbi, segno)) {
			if (old_blkaddr == NULL_ADDR)
				type = CURSEG_COLD_DATA;
			else
				type = CURSEG_WARM_DATA;
		}
	} else {
		if (IS_CURSEG(sbi, segno)) {
			/* se->type is volatile as SSR allocation */
			type = __f2fs_get_curseg(sbi, segno);
			f2fs_bug_on(sbi, type == NO_CHECK_TYPE);
		} else {
			type = CURSEG_WARM_DATA;
		}
	}

	f2fs_bug_on(sbi, !IS_DATASEG(type));
	curseg = CURSEG_I(sbi, type);

	mutex_lock(&curseg->curseg_mutex);
	down_write(&sit_i->sentry_lock);

	old_cursegno = curseg->segno;
	old_blkoff = curseg->next_blkoff;

	/* change the current segment */
	if (segno != curseg->segno) {
		curseg->next_segno = segno;
		change_curseg(sbi, type);
	}

	curseg->next_blkoff = GET_BLKOFF_FROM_SEG0(sbi, new_blkaddr);
	__add_sum_entry(sbi, type, sum);

	if (!recover_curseg || recover_newaddr)
		update_sit_entry(sbi, new_blkaddr, 1);
	if (GET_SEGNO(sbi, old_blkaddr) != NULL_SEGNO) {
		invalidate_mapping_pages(META_MAPPING(sbi),
					old_blkaddr, old_blkaddr);
		update_sit_entry(sbi, old_blkaddr, -1);
	}

	locate_dirty_segment(sbi, GET_SEGNO(sbi, old_blkaddr));
	locate_dirty_segment(sbi, GET_SEGNO(sbi, new_blkaddr));

	locate_dirty_segment(sbi, old_cursegno);

	if (recover_curseg) {
		if (old_cursegno != curseg->segno) {
			curseg->next_segno = old_cursegno;
			change_curseg(sbi, type);
		}
		curseg->next_blkoff = old_blkoff;
	}

	up_write(&sit_i->sentry_lock);
	mutex_unlock(&curseg->curseg_mutex);
	up_write(&SM_I(sbi)->curseg_lock);
}

void f2fs_replace_block(struct f2fs_sb_info *sbi, struct dnode_of_data *dn,
				block_t old_addr, block_t new_addr,
				unsigned char version, bool recover_curseg,
				bool recover_newaddr)
{
	struct f2fs_summary sum;

	set_summary(&sum, dn->nid, dn->ofs_in_node, version);

	f2fs_do_replace_block(sbi, &sum, old_addr, new_addr,
					recover_curseg, recover_newaddr);

	f2fs_update_data_blkaddr(dn, new_addr);
}

void f2fs_wait_on_page_writeback(struct page *page,
				enum page_type type, bool ordered)
{
	if (PageWriteback(page)) {
		struct f2fs_sb_info *sbi = F2FS_P_SB(page);

		f2fs_submit_merged_write_cond(sbi, NULL, page, 0, type);
		if (ordered)
			wait_on_page_writeback(page);
		else
			wait_for_stable_page(page);
	}
}

void f2fs_wait_on_block_writeback(struct inode *inode, block_t blkaddr)
{
	struct f2fs_sb_info *sbi = F2FS_I_SB(inode);
	struct page *cpage;

	if (!f2fs_post_read_required(inode))
		return;

	if (!is_valid_data_blkaddr(sbi, blkaddr))
		return;

	cpage = find_lock_page(META_MAPPING(sbi), blkaddr);
	if (cpage) {
		f2fs_wait_on_page_writeback(cpage, DATA, true);
		f2fs_put_page(cpage, 1);
	}
}

void f2fs_wait_on_block_writeback_range(struct inode *inode, block_t blkaddr,
								block_t len)
{
	block_t i;

	for (i = 0; i < len; i++)
		f2fs_wait_on_block_writeback(inode, blkaddr + i);
}

static int read_compacted_summaries(struct f2fs_sb_info *sbi)
{
	struct f2fs_checkpoint *ckpt = F2FS_CKPT(sbi);
	struct curseg_info *seg_i;
	unsigned char *kaddr;
	struct page *page;
	block_t start;
	int i, j, offset;

	start = start_sum_block(sbi);

	page = f2fs_get_meta_page(sbi, start++);
	if (IS_ERR(page))
		return PTR_ERR(page);
	kaddr = (unsigned char *)page_address(page);

	/* Step 1: restore nat cache */
	seg_i = CURSEG_I(sbi, CURSEG_HOT_DATA);
	memcpy(seg_i->journal, kaddr, SUM_JOURNAL_SIZE);

	/* Step 2: restore sit cache */
	seg_i = CURSEG_I(sbi, CURSEG_COLD_DATA);
	memcpy(seg_i->journal, kaddr + SUM_JOURNAL_SIZE, SUM_JOURNAL_SIZE);
	offset = 2 * SUM_JOURNAL_SIZE;

	/* Step 3: restore summary entries */
	for (i = CURSEG_HOT_DATA; i <= CURSEG_COLD_DATA; i++) {
		unsigned short blk_off;
		unsigned int segno;

		seg_i = CURSEG_I(sbi, i);
		segno = le32_to_cpu(ckpt->cur_data_segno[i]);
		blk_off = le16_to_cpu(ckpt->cur_data_blkoff[i]);
		seg_i->next_segno = segno;
		reset_curseg(sbi, i, 0);
		seg_i->alloc_type = ckpt->alloc_type[i];
		seg_i->next_blkoff = blk_off;

		if (seg_i->alloc_type == SSR)
			blk_off = sbi->blocks_per_seg;

		for (j = 0; j < blk_off; j++) {
			struct f2fs_summary *s;
			s = (struct f2fs_summary *)(kaddr + offset);
			seg_i->sum_blk->entries[j] = *s;
			offset += SUMMARY_SIZE;
			if (offset + SUMMARY_SIZE <= PAGE_SIZE -
						SUM_FOOTER_SIZE)
				continue;

			f2fs_put_page(page, 1);
			page = NULL;

			page = f2fs_get_meta_page(sbi, start++);
			if (IS_ERR(page))
				return PTR_ERR(page);
			kaddr = (unsigned char *)page_address(page);
			offset = 0;
		}
	}
	f2fs_put_page(page, 1);
	return 0;
}

static int read_normal_summaries(struct f2fs_sb_info *sbi, int type)
{
	struct f2fs_checkpoint *ckpt = F2FS_CKPT(sbi);
	struct f2fs_summary_block *sum;
	struct curseg_info *curseg;
	struct page *new;
	unsigned short blk_off;
	unsigned int segno = 0;
	block_t blk_addr = 0;
	int err = 0;

	/* get segment number and block addr */
	if (IS_DATASEG(type)) {
		segno = le32_to_cpu(ckpt->cur_data_segno[type]);
		blk_off = le16_to_cpu(ckpt->cur_data_blkoff[type -
							CURSEG_HOT_DATA]);
		if (__exist_node_summaries(sbi))
			blk_addr = sum_blk_addr(sbi, NR_CURSEG_TYPE, type);
		else
			blk_addr = sum_blk_addr(sbi, NR_CURSEG_DATA_TYPE, type);
	} else {
		segno = le32_to_cpu(ckpt->cur_node_segno[type -
							CURSEG_HOT_NODE]);
		blk_off = le16_to_cpu(ckpt->cur_node_blkoff[type -
							CURSEG_HOT_NODE]);
		if (__exist_node_summaries(sbi))
			blk_addr = sum_blk_addr(sbi, NR_CURSEG_NODE_TYPE,
							type - CURSEG_HOT_NODE);
		else
			blk_addr = GET_SUM_BLOCK(sbi, segno);
	}

	new = f2fs_get_meta_page(sbi, blk_addr);
	if (IS_ERR(new))
		return PTR_ERR(new);
	sum = (struct f2fs_summary_block *)page_address(new);

	if (IS_NODESEG(type)) {
		if (__exist_node_summaries(sbi)) {
			struct f2fs_summary *ns = &sum->entries[0];
			int i;
			for (i = 0; i < sbi->blocks_per_seg; i++, ns++) {
				ns->version = 0;
				ns->ofs_in_node = 0;
			}
		} else {
			err = f2fs_restore_node_summary(sbi, segno, sum);
			if (err)
				goto out;
		}
	}

	/* set uncompleted segment to curseg */
	curseg = CURSEG_I(sbi, type);
	mutex_lock(&curseg->curseg_mutex);

	/* update journal info */
	down_write(&curseg->journal_rwsem);
	memcpy(curseg->journal, &sum->journal, SUM_JOURNAL_SIZE);
	up_write(&curseg->journal_rwsem);

	memcpy(curseg->sum_blk->entries, sum->entries, SUM_ENTRY_SIZE);
	memcpy(&curseg->sum_blk->footer, &sum->footer, SUM_FOOTER_SIZE);
	curseg->next_segno = segno;
	reset_curseg(sbi, type, 0);
	curseg->alloc_type = ckpt->alloc_type[type];
	curseg->next_blkoff = blk_off;
	mutex_unlock(&curseg->curseg_mutex);
out:
	f2fs_put_page(new, 1);
	return err;
}

static int restore_curseg_summaries(struct f2fs_sb_info *sbi)
{
	struct f2fs_journal *sit_j = CURSEG_I(sbi, CURSEG_COLD_DATA)->journal;
	struct f2fs_journal *nat_j = CURSEG_I(sbi, CURSEG_HOT_DATA)->journal;
	int type = CURSEG_HOT_DATA;
	int err;

	if (is_set_ckpt_flags(sbi, CP_COMPACT_SUM_FLAG)) {
		int npages = f2fs_npages_for_summary_flush(sbi, true);

		if (npages >= 2)
			f2fs_ra_meta_pages(sbi, start_sum_block(sbi), npages,
							META_CP, true);

		/* restore for compacted data summary */
		err = read_compacted_summaries(sbi);
		if (err)
			return err;
		type = CURSEG_HOT_NODE;
	}

	if (__exist_node_summaries(sbi))
		f2fs_ra_meta_pages(sbi, sum_blk_addr(sbi, NR_CURSEG_TYPE, type),
					NR_CURSEG_TYPE - type, META_CP, true);

	for (; type <= CURSEG_COLD_NODE; type++) {
		err = read_normal_summaries(sbi, type);
		if (err)
			return err;
	}

	/* sanity check for summary blocks */
	if (nats_in_cursum(nat_j) > NAT_JOURNAL_ENTRIES ||
			sits_in_cursum(sit_j) > SIT_JOURNAL_ENTRIES)
		return -EINVAL;

	return 0;
}

static void write_compacted_summaries(struct f2fs_sb_info *sbi, block_t blkaddr)
{
	struct page *page;
	unsigned char *kaddr;
	struct f2fs_summary *summary;
	struct curseg_info *seg_i;
	int written_size = 0;
	int i, j;

	page = f2fs_grab_meta_page(sbi, blkaddr++);
	kaddr = (unsigned char *)page_address(page);
	memset(kaddr, 0, PAGE_SIZE);

	/* Step 1: write nat cache */
	seg_i = CURSEG_I(sbi, CURSEG_HOT_DATA);
	memcpy(kaddr, seg_i->journal, SUM_JOURNAL_SIZE);
	written_size += SUM_JOURNAL_SIZE;

	/* Step 2: write sit cache */
	seg_i = CURSEG_I(sbi, CURSEG_COLD_DATA);
	memcpy(kaddr + written_size, seg_i->journal, SUM_JOURNAL_SIZE);
	written_size += SUM_JOURNAL_SIZE;

	/* Step 3: write summary entries */
	for (i = CURSEG_HOT_DATA; i <= CURSEG_COLD_DATA; i++) {
		unsigned short blkoff;
		seg_i = CURSEG_I(sbi, i);
		if (sbi->ckpt->alloc_type[i] == SSR)
			blkoff = sbi->blocks_per_seg;
		else
			blkoff = curseg_blkoff(sbi, i);

		for (j = 0; j < blkoff; j++) {
			if (!page) {
				page = f2fs_grab_meta_page(sbi, blkaddr++);
				kaddr = (unsigned char *)page_address(page);
				memset(kaddr, 0, PAGE_SIZE);
				written_size = 0;
			}
			summary = (struct f2fs_summary *)(kaddr + written_size);
			*summary = seg_i->sum_blk->entries[j];
			written_size += SUMMARY_SIZE;

			if (written_size + SUMMARY_SIZE <= PAGE_SIZE -
							SUM_FOOTER_SIZE)
				continue;

			set_page_dirty(page);
			f2fs_put_page(page, 1);
			page = NULL;
		}
	}
	if (page) {
		set_page_dirty(page);
		f2fs_put_page(page, 1);
	}
}

static void write_normal_summaries(struct f2fs_sb_info *sbi,
					block_t blkaddr, int type)
{
	int i, end;
	if (IS_DATASEG(type))
		end = type + NR_CURSEG_DATA_TYPE;
	else
		end = type + NR_CURSEG_NODE_TYPE;

	for (i = type; i < end; i++)
		write_current_sum_page(sbi, i, blkaddr + (i - type));
}

void f2fs_write_data_summaries(struct f2fs_sb_info *sbi, block_t start_blk)
{
	if (is_set_ckpt_flags(sbi, CP_COMPACT_SUM_FLAG))
		write_compacted_summaries(sbi, start_blk);
	else
		write_normal_summaries(sbi, start_blk, CURSEG_HOT_DATA);
}

void f2fs_write_node_summaries(struct f2fs_sb_info *sbi, block_t start_blk)
{
	write_normal_summaries(sbi, start_blk, CURSEG_HOT_NODE);
}

int f2fs_lookup_journal_in_cursum(struct f2fs_journal *journal, int type,
					unsigned int val, int alloc)
{
	int i;

	if (type == NAT_JOURNAL) {
		for (i = 0; i < nats_in_cursum(journal); i++) {
			if (le32_to_cpu(nid_in_journal(journal, i)) == val)
				return i;
		}
		if (alloc && __has_cursum_space(journal, 1, NAT_JOURNAL))
			return update_nats_in_cursum(journal, 1);
	} else if (type == SIT_JOURNAL) {
		for (i = 0; i < sits_in_cursum(journal); i++)
			if (le32_to_cpu(segno_in_journal(journal, i)) == val)
				return i;
		if (alloc && __has_cursum_space(journal, 1, SIT_JOURNAL))
			return update_sits_in_cursum(journal, 1);
	}
	return -1;
}

static struct page *get_current_sit_page(struct f2fs_sb_info *sbi,
					unsigned int segno)
{
	return f2fs_get_meta_page_nofail(sbi, current_sit_addr(sbi, segno));
}

static struct page *get_next_sit_page(struct f2fs_sb_info *sbi,
					unsigned int start)
{
	struct sit_info *sit_i = SIT_I(sbi);
	struct page *page;
	pgoff_t src_off, dst_off;

	src_off = current_sit_addr(sbi, start);
	dst_off = next_sit_addr(sbi, src_off);

	page = f2fs_grab_meta_page(sbi, dst_off);
	seg_info_to_sit_page(sbi, page, start);

	set_page_dirty(page);
	set_to_next_sit(sit_i, start);

	return page;
}

static struct sit_entry_set *grab_sit_entry_set(void)
{
	struct sit_entry_set *ses =
			f2fs_kmem_cache_alloc(sit_entry_set_slab, GFP_NOFS);

	ses->entry_cnt = 0;
	INIT_LIST_HEAD(&ses->set_list);
	return ses;
}

static void release_sit_entry_set(struct sit_entry_set *ses)
{
	list_del(&ses->set_list);
	kmem_cache_free(sit_entry_set_slab, ses);
}

static void adjust_sit_entry_set(struct sit_entry_set *ses,
						struct list_head *head)
{
	struct sit_entry_set *next = ses;

	if (list_is_last(&ses->set_list, head))
		return;

	list_for_each_entry_continue(next, head, set_list)
		if (ses->entry_cnt <= next->entry_cnt)
			break;

	list_move_tail(&ses->set_list, &next->set_list);
}

static void add_sit_entry(unsigned int segno, struct list_head *head)
{
	struct sit_entry_set *ses;
	unsigned int start_segno = START_SEGNO(segno);

	list_for_each_entry(ses, head, set_list) {
		if (ses->start_segno == start_segno) {
			ses->entry_cnt++;
			adjust_sit_entry_set(ses, head);
			return;
		}
	}

	ses = grab_sit_entry_set();

	ses->start_segno = start_segno;
	ses->entry_cnt++;
	list_add(&ses->set_list, head);
}

static void add_sits_in_set(struct f2fs_sb_info *sbi)
{
	struct f2fs_sm_info *sm_info = SM_I(sbi);
	struct list_head *set_list = &sm_info->sit_entry_set;
	unsigned long *bitmap = SIT_I(sbi)->dirty_sentries_bitmap;
	unsigned int segno;

	for_each_set_bit(segno, bitmap, MAIN_SEGS(sbi))
		add_sit_entry(segno, set_list);
}

static void remove_sits_in_journal(struct f2fs_sb_info *sbi)
{
	struct curseg_info *curseg = CURSEG_I(sbi, CURSEG_COLD_DATA);
	struct f2fs_journal *journal = curseg->journal;
	int i;

	down_write(&curseg->journal_rwsem);
	for (i = 0; i < sits_in_cursum(journal); i++) {
		unsigned int segno;
		bool dirtied;

		segno = le32_to_cpu(segno_in_journal(journal, i));
		dirtied = __mark_sit_entry_dirty(sbi, segno);

		if (!dirtied)
			add_sit_entry(segno, &SM_I(sbi)->sit_entry_set);
	}
	update_sits_in_cursum(journal, -i);
	up_write(&curseg->journal_rwsem);
}

/*
 * CP calls this function, which flushes SIT entries including sit_journal,
 * and moves prefree segs to free segs.
 */
void f2fs_flush_sit_entries(struct f2fs_sb_info *sbi, struct cp_control *cpc)
{
	struct sit_info *sit_i = SIT_I(sbi);
	unsigned long *bitmap = sit_i->dirty_sentries_bitmap;
	struct curseg_info *curseg = CURSEG_I(sbi, CURSEG_COLD_DATA);
	struct f2fs_journal *journal = curseg->journal;
	struct sit_entry_set *ses, *tmp;
	struct list_head *head = &SM_I(sbi)->sit_entry_set;
	bool to_journal = true;
	struct seg_entry *se;

	down_write(&sit_i->sentry_lock);

	if (!sit_i->dirty_sentries)
		goto out;

	/*
	 * add and account sit entries of dirty bitmap in sit entry
	 * set temporarily
	 */
	add_sits_in_set(sbi);

	/*
	 * if there are no enough space in journal to store dirty sit
	 * entries, remove all entries from journal and add and account
	 * them in sit entry set.
	 */
	if (!__has_cursum_space(journal, sit_i->dirty_sentries, SIT_JOURNAL))
		remove_sits_in_journal(sbi);

	/*
	 * there are two steps to flush sit entries:
	 * #1, flush sit entries to journal in current cold data summary block.
	 * #2, flush sit entries to sit page.
	 */
	list_for_each_entry_safe(ses, tmp, head, set_list) {
		struct page *page = NULL;
		struct f2fs_sit_block *raw_sit = NULL;
		unsigned int start_segno = ses->start_segno;
		unsigned int end = min(start_segno + SIT_ENTRY_PER_BLOCK,
						(unsigned long)MAIN_SEGS(sbi));
		unsigned int segno = start_segno;

		if (to_journal &&
			!__has_cursum_space(journal, ses->entry_cnt, SIT_JOURNAL))
			to_journal = false;

		if (to_journal) {
			down_write(&curseg->journal_rwsem);
		} else {
			page = get_next_sit_page(sbi, start_segno);
			raw_sit = page_address(page);
		}

		/* flush dirty sit entries in region of current sit set */
		for_each_set_bit_from(segno, bitmap, end) {
			int offset, sit_offset;

			se = get_seg_entry(sbi, segno);
#ifdef CONFIG_F2FS_CHECK_FS
			if (memcmp(se->cur_valid_map, se->cur_valid_map_mir,
						SIT_VBLOCK_MAP_SIZE))
				f2fs_bug_on(sbi, 1);
#endif

			/* add discard candidates */
			if (!(cpc->reason & CP_DISCARD)) {
				cpc->trim_start = segno;
				add_discard_addrs(sbi, cpc, false);
			}

			if (to_journal) {
				offset = f2fs_lookup_journal_in_cursum(journal,
							SIT_JOURNAL, segno, 1);
				f2fs_bug_on(sbi, offset < 0);
				segno_in_journal(journal, offset) =
							cpu_to_le32(segno);
				seg_info_to_raw_sit(se,
					&sit_in_journal(journal, offset));
				check_block_count(sbi, segno,
					&sit_in_journal(journal, offset));
			} else {
				sit_offset = SIT_ENTRY_OFFSET(sit_i, segno);
				seg_info_to_raw_sit(se,
						&raw_sit->entries[sit_offset]);
				check_block_count(sbi, segno,
						&raw_sit->entries[sit_offset]);
			}

			__clear_bit(segno, bitmap);
			sit_i->dirty_sentries--;
			ses->entry_cnt--;
		}

		if (to_journal)
			up_write(&curseg->journal_rwsem);
		else
			f2fs_put_page(page, 1);

		f2fs_bug_on(sbi, ses->entry_cnt);
		release_sit_entry_set(ses);
	}

	f2fs_bug_on(sbi, !list_empty(head));
	f2fs_bug_on(sbi, sit_i->dirty_sentries);
out:
	if (cpc->reason & CP_DISCARD) {
		__u64 trim_start = cpc->trim_start;

		for (; cpc->trim_start <= cpc->trim_end; cpc->trim_start++)
			add_discard_addrs(sbi, cpc, false);

		cpc->trim_start = trim_start;
	}
	up_write(&sit_i->sentry_lock);

	set_prefree_as_free_segments(sbi);
}

static int build_sit_info(struct f2fs_sb_info *sbi)
{
	struct f2fs_super_block *raw_super = F2FS_RAW_SUPER(sbi);
	struct sit_info *sit_i;
	unsigned int sit_segs, start;
	char *src_bitmap;
	unsigned int bitmap_size;

	/* allocate memory for SIT information */
	sit_i = f2fs_kzalloc(sbi, sizeof(struct sit_info), GFP_KERNEL);
	if (!sit_i)
		return -ENOMEM;

	SM_I(sbi)->sit_info = sit_i;

	sit_i->sentries =
		f2fs_kvzalloc(sbi, array_size(sizeof(struct seg_entry),
					      MAIN_SEGS(sbi)),
			      GFP_KERNEL);
	if (!sit_i->sentries)
		return -ENOMEM;

	bitmap_size = f2fs_bitmap_size(MAIN_SEGS(sbi));
	sit_i->dirty_sentries_bitmap = f2fs_kvzalloc(sbi, bitmap_size,
								GFP_KERNEL);
	if (!sit_i->dirty_sentries_bitmap)
		return -ENOMEM;

	for (start = 0; start < MAIN_SEGS(sbi); start++) {
		sit_i->sentries[start].cur_valid_map
			= f2fs_kzalloc(sbi, SIT_VBLOCK_MAP_SIZE, GFP_KERNEL);
		sit_i->sentries[start].ckpt_valid_map
			= f2fs_kzalloc(sbi, SIT_VBLOCK_MAP_SIZE, GFP_KERNEL);
		if (!sit_i->sentries[start].cur_valid_map ||
				!sit_i->sentries[start].ckpt_valid_map)
			return -ENOMEM;

#ifdef CONFIG_F2FS_CHECK_FS
		sit_i->sentries[start].cur_valid_map_mir
			= f2fs_kzalloc(sbi, SIT_VBLOCK_MAP_SIZE, GFP_KERNEL);
		if (!sit_i->sentries[start].cur_valid_map_mir)
			return -ENOMEM;
#endif

<<<<<<< HEAD
		if (f2fs_discard_en(sbi)) {
			sit_i->sentries[start].discard_map
				= f2fs_kzalloc(sbi, SIT_VBLOCK_MAP_SIZE,
								GFP_KERNEL);
			if (!sit_i->sentries[start].discard_map)
				return -ENOMEM;
		}
=======
		sit_i->sentries[start].discard_map
			= f2fs_kzalloc(sbi, SIT_VBLOCK_MAP_SIZE,
							GFP_KERNEL);
		if (!sit_i->sentries[start].discard_map)
			return -ENOMEM;
>>>>>>> 71347a7a
	}

	sit_i->tmp_map = f2fs_kzalloc(sbi, SIT_VBLOCK_MAP_SIZE, GFP_KERNEL);
	if (!sit_i->tmp_map)
		return -ENOMEM;

	if (sbi->segs_per_sec > 1) {
		sit_i->sec_entries =
			f2fs_kvzalloc(sbi, array_size(sizeof(struct sec_entry),
						      MAIN_SECS(sbi)),
				      GFP_KERNEL);
		if (!sit_i->sec_entries)
			return -ENOMEM;
	}

	/* get information related with SIT */
	sit_segs = le32_to_cpu(raw_super->segment_count_sit) >> 1;

	/* setup SIT bitmap from ckeckpoint pack */
	bitmap_size = __bitmap_size(sbi, SIT_BITMAP);
	src_bitmap = __bitmap_ptr(sbi, SIT_BITMAP);

	sit_i->sit_bitmap = kmemdup(src_bitmap, bitmap_size, GFP_KERNEL);
	if (!sit_i->sit_bitmap)
		return -ENOMEM;

#ifdef CONFIG_F2FS_CHECK_FS
	sit_i->sit_bitmap_mir = kmemdup(src_bitmap, bitmap_size, GFP_KERNEL);
	if (!sit_i->sit_bitmap_mir)
		return -ENOMEM;
#endif

	/* init SIT information */
	sit_i->s_ops = &default_salloc_ops;

	sit_i->sit_base_addr = le32_to_cpu(raw_super->sit_blkaddr);
	sit_i->sit_blocks = sit_segs << sbi->log_blocks_per_seg;
	sit_i->written_valid_blocks = 0;
	sit_i->bitmap_size = bitmap_size;
	sit_i->dirty_sentries = 0;
	sit_i->sents_per_block = SIT_ENTRY_PER_BLOCK;
	sit_i->elapsed_time = le64_to_cpu(sbi->ckpt->elapsed_time);
	sit_i->mounted_time = ktime_get_real_seconds();
	init_rwsem(&sit_i->sentry_lock);
	return 0;
}

static int build_free_segmap(struct f2fs_sb_info *sbi)
{
	struct free_segmap_info *free_i;
	unsigned int bitmap_size, sec_bitmap_size;

	/* allocate memory for free segmap information */
	free_i = f2fs_kzalloc(sbi, sizeof(struct free_segmap_info), GFP_KERNEL);
	if (!free_i)
		return -ENOMEM;

	SM_I(sbi)->free_info = free_i;

	bitmap_size = f2fs_bitmap_size(MAIN_SEGS(sbi));
	free_i->free_segmap = f2fs_kvmalloc(sbi, bitmap_size, GFP_KERNEL);
	if (!free_i->free_segmap)
		return -ENOMEM;

	sec_bitmap_size = f2fs_bitmap_size(MAIN_SECS(sbi));
	free_i->free_secmap = f2fs_kvmalloc(sbi, sec_bitmap_size, GFP_KERNEL);
	if (!free_i->free_secmap)
		return -ENOMEM;

	/* set all segments as dirty temporarily */
	memset(free_i->free_segmap, 0xff, bitmap_size);
	memset(free_i->free_secmap, 0xff, sec_bitmap_size);

	/* init free segmap information */
	free_i->start_segno = GET_SEGNO_FROM_SEG0(sbi, MAIN_BLKADDR(sbi));
	free_i->free_segments = 0;
	free_i->free_sections = 0;
	spin_lock_init(&free_i->segmap_lock);
	return 0;
}

static int build_curseg(struct f2fs_sb_info *sbi)
{
	struct curseg_info *array;
	int i;

	array = f2fs_kzalloc(sbi, array_size(NR_CURSEG_TYPE, sizeof(*array)),
			     GFP_KERNEL);
	if (!array)
		return -ENOMEM;

	SM_I(sbi)->curseg_array = array;

	for (i = 0; i < NR_CURSEG_TYPE; i++) {
		mutex_init(&array[i].curseg_mutex);
		array[i].sum_blk = f2fs_kzalloc(sbi, PAGE_SIZE, GFP_KERNEL);
		if (!array[i].sum_blk)
			return -ENOMEM;
		init_rwsem(&array[i].journal_rwsem);
		array[i].journal = f2fs_kzalloc(sbi,
				sizeof(struct f2fs_journal), GFP_KERNEL);
		if (!array[i].journal)
			return -ENOMEM;
		array[i].segno = NULL_SEGNO;
		array[i].next_blkoff = 0;
	}
	return restore_curseg_summaries(sbi);
}

static int build_sit_entries(struct f2fs_sb_info *sbi)
{
	struct sit_info *sit_i = SIT_I(sbi);
	struct curseg_info *curseg = CURSEG_I(sbi, CURSEG_COLD_DATA);
	struct f2fs_journal *journal = curseg->journal;
	struct seg_entry *se;
	struct f2fs_sit_entry sit;
	int sit_blk_cnt = SIT_BLK_CNT(sbi);
	unsigned int i, start, end;
	unsigned int readed, start_blk = 0;
	int err = 0;
	block_t total_node_blocks = 0;

	do {
		readed = f2fs_ra_meta_pages(sbi, start_blk, BIO_MAX_PAGES,
							META_SIT, true);

		start = start_blk * sit_i->sents_per_block;
		end = (start_blk + readed) * sit_i->sents_per_block;

		for (; start < end && start < MAIN_SEGS(sbi); start++) {
			struct f2fs_sit_block *sit_blk;
			struct page *page;

			se = &sit_i->sentries[start];
			page = get_current_sit_page(sbi, start);
			if (IS_ERR(page))
				return PTR_ERR(page);
			sit_blk = (struct f2fs_sit_block *)page_address(page);
			sit = sit_blk->entries[SIT_ENTRY_OFFSET(sit_i, start)];
			f2fs_put_page(page, 1);

			err = check_block_count(sbi, start, &sit);
			if (err)
				return err;
			seg_info_from_raw_sit(se, &sit);
			if (IS_NODESEG(se->type))
				total_node_blocks += se->valid_blocks;

			/* build discard map only one time */
			if (is_set_ckpt_flags(sbi, CP_TRIMMED_FLAG)) {
				memset(se->discard_map, 0xff,
					SIT_VBLOCK_MAP_SIZE);
			} else {
				memcpy(se->discard_map,
					se->cur_valid_map,
					SIT_VBLOCK_MAP_SIZE);
				sbi->discard_blks +=
					sbi->blocks_per_seg -
					se->valid_blocks;
			}

			if (sbi->segs_per_sec > 1)
				get_sec_entry(sbi, start)->valid_blocks +=
							se->valid_blocks;
		}
		start_blk += readed;
	} while (start_blk < sit_blk_cnt);

	down_read(&curseg->journal_rwsem);
	for (i = 0; i < sits_in_cursum(journal); i++) {
		unsigned int old_valid_blocks;

		start = le32_to_cpu(segno_in_journal(journal, i));
		if (start >= MAIN_SEGS(sbi)) {
			f2fs_msg(sbi->sb, KERN_ERR,
					"Wrong journal entry on segno %u",
					start);
			set_sbi_flag(sbi, SBI_NEED_FSCK);
			err = -EINVAL;
			break;
		}

		se = &sit_i->sentries[start];
		sit = sit_in_journal(journal, i);

		old_valid_blocks = se->valid_blocks;
		if (IS_NODESEG(se->type))
			total_node_blocks -= old_valid_blocks;

		err = check_block_count(sbi, start, &sit);
		if (err)
			break;
		seg_info_from_raw_sit(se, &sit);
		if (IS_NODESEG(se->type))
			total_node_blocks += se->valid_blocks;

<<<<<<< HEAD
		if (f2fs_discard_en(sbi)) {
			if (is_set_ckpt_flags(sbi, CP_TRIMMED_FLAG)) {
				memset(se->discard_map, 0xff,
							SIT_VBLOCK_MAP_SIZE);
			} else {
				memcpy(se->discard_map, se->cur_valid_map,
							SIT_VBLOCK_MAP_SIZE);
				sbi->discard_blks += old_valid_blocks;
				sbi->discard_blks -= se->valid_blocks;
			}
=======
		if (is_set_ckpt_flags(sbi, CP_TRIMMED_FLAG)) {
			memset(se->discard_map, 0xff, SIT_VBLOCK_MAP_SIZE);
		} else {
			memcpy(se->discard_map, se->cur_valid_map,
						SIT_VBLOCK_MAP_SIZE);
			sbi->discard_blks += old_valid_blocks;
			sbi->discard_blks -= se->valid_blocks;
>>>>>>> 71347a7a
		}

		if (sbi->segs_per_sec > 1) {
			get_sec_entry(sbi, start)->valid_blocks +=
							se->valid_blocks;
			get_sec_entry(sbi, start)->valid_blocks -=
							old_valid_blocks;
		}
	}
	up_read(&curseg->journal_rwsem);

	if (!err && total_node_blocks != valid_node_count(sbi)) {
		f2fs_msg(sbi->sb, KERN_ERR,
			"SIT is corrupted node# %u vs %u",
			total_node_blocks, valid_node_count(sbi));
		set_sbi_flag(sbi, SBI_NEED_FSCK);
		err = -EINVAL;
	}

	return err;
}

static void init_free_segmap(struct f2fs_sb_info *sbi)
{
	unsigned int start;
	int type;

	for (start = 0; start < MAIN_SEGS(sbi); start++) {
		struct seg_entry *sentry = get_seg_entry(sbi, start);
		if (!sentry->valid_blocks)
			__set_free(sbi, start);
		else
			SIT_I(sbi)->written_valid_blocks +=
						sentry->valid_blocks;
	}

	/* set use the current segments */
	for (type = CURSEG_HOT_DATA; type <= CURSEG_COLD_NODE; type++) {
		struct curseg_info *curseg_t = CURSEG_I(sbi, type);
		__set_test_and_inuse(sbi, curseg_t->segno);
	}
}

static void init_dirty_segmap(struct f2fs_sb_info *sbi)
{
	struct dirty_seglist_info *dirty_i = DIRTY_I(sbi);
	struct free_segmap_info *free_i = FREE_I(sbi);
	unsigned int segno = 0, offset = 0;
	unsigned short valid_blocks;

	while (1) {
		/* find dirty segment based on free segmap */
		segno = find_next_inuse(free_i, MAIN_SEGS(sbi), offset);
		if (segno >= MAIN_SEGS(sbi))
			break;
		offset = segno + 1;
		valid_blocks = get_valid_blocks(sbi, segno, false);
		if (valid_blocks == sbi->blocks_per_seg || !valid_blocks)
			continue;
		if (valid_blocks > sbi->blocks_per_seg) {
			f2fs_bug_on(sbi, 1);
			continue;
		}
		mutex_lock(&dirty_i->seglist_lock);
		__locate_dirty_segment(sbi, segno, DIRTY);
		mutex_unlock(&dirty_i->seglist_lock);
	}
}

static int init_victim_secmap(struct f2fs_sb_info *sbi)
{
	struct dirty_seglist_info *dirty_i = DIRTY_I(sbi);
	unsigned int bitmap_size = f2fs_bitmap_size(MAIN_SECS(sbi));

	dirty_i->victim_secmap = f2fs_kvzalloc(sbi, bitmap_size, GFP_KERNEL);
	if (!dirty_i->victim_secmap)
		return -ENOMEM;
	return 0;
}

static int build_dirty_segmap(struct f2fs_sb_info *sbi)
{
	struct dirty_seglist_info *dirty_i;
	unsigned int bitmap_size, i;

	/* allocate memory for dirty segments list information */
	dirty_i = f2fs_kzalloc(sbi, sizeof(struct dirty_seglist_info),
								GFP_KERNEL);
	if (!dirty_i)
		return -ENOMEM;

	SM_I(sbi)->dirty_info = dirty_i;
	mutex_init(&dirty_i->seglist_lock);

	bitmap_size = f2fs_bitmap_size(MAIN_SEGS(sbi));

	for (i = 0; i < NR_DIRTY_TYPE; i++) {
		dirty_i->dirty_segmap[i] = f2fs_kvzalloc(sbi, bitmap_size,
								GFP_KERNEL);
		if (!dirty_i->dirty_segmap[i])
			return -ENOMEM;
	}

	init_dirty_segmap(sbi);
	return init_victim_secmap(sbi);
}

/*
 * Update min, max modified time for cost-benefit GC algorithm
 */
static void init_min_max_mtime(struct f2fs_sb_info *sbi)
{
	struct sit_info *sit_i = SIT_I(sbi);
	unsigned int segno;

	down_write(&sit_i->sentry_lock);

	sit_i->min_mtime = ULLONG_MAX;

	for (segno = 0; segno < MAIN_SEGS(sbi); segno += sbi->segs_per_sec) {
		unsigned int i;
		unsigned long long mtime = 0;

		for (i = 0; i < sbi->segs_per_sec; i++)
			mtime += get_seg_entry(sbi, segno + i)->mtime;

		mtime = div_u64(mtime, sbi->segs_per_sec);

		if (sit_i->min_mtime > mtime)
			sit_i->min_mtime = mtime;
	}
	sit_i->max_mtime = get_mtime(sbi, false);
	up_write(&sit_i->sentry_lock);
}

int f2fs_build_segment_manager(struct f2fs_sb_info *sbi)
{
	struct f2fs_super_block *raw_super = F2FS_RAW_SUPER(sbi);
	struct f2fs_checkpoint *ckpt = F2FS_CKPT(sbi);
	struct f2fs_sm_info *sm_info;
	int err;

	sm_info = f2fs_kzalloc(sbi, sizeof(struct f2fs_sm_info), GFP_KERNEL);
	if (!sm_info)
		return -ENOMEM;

	/* init sm info */
	sbi->sm_info = sm_info;
	sm_info->seg0_blkaddr = le32_to_cpu(raw_super->segment0_blkaddr);
	sm_info->main_blkaddr = le32_to_cpu(raw_super->main_blkaddr);
	sm_info->segment_count = le32_to_cpu(raw_super->segment_count);
	sm_info->reserved_segments = le32_to_cpu(ckpt->rsvd_segment_count);
	sm_info->ovp_segments = le32_to_cpu(ckpt->overprov_segment_count);
	sm_info->main_segments = le32_to_cpu(raw_super->segment_count_main);
	sm_info->ssa_blkaddr = le32_to_cpu(raw_super->ssa_blkaddr);
	sm_info->rec_prefree_segments = sm_info->main_segments *
					DEF_RECLAIM_PREFREE_SEGMENTS / 100;
	if (sm_info->rec_prefree_segments > DEF_MAX_RECLAIM_PREFREE_SEGMENTS)
		sm_info->rec_prefree_segments = DEF_MAX_RECLAIM_PREFREE_SEGMENTS;

	if (!test_opt(sbi, LFS))
		sm_info->ipu_policy = 1 << F2FS_IPU_FSYNC;
	sm_info->min_ipu_util = DEF_MIN_IPU_UTIL;
	sm_info->min_fsync_blocks = DEF_MIN_FSYNC_BLOCKS;
	sm_info->min_seq_blocks = sbi->blocks_per_seg * sbi->segs_per_sec;
	sm_info->min_hot_blocks = DEF_MIN_HOT_BLOCKS;
	sm_info->min_ssr_sections = reserved_sections(sbi);

	INIT_LIST_HEAD(&sm_info->sit_entry_set);

	init_rwsem(&sm_info->curseg_lock);

	if (!f2fs_readonly(sbi->sb)) {
		err = f2fs_create_flush_cmd_control(sbi);
		if (err)
			return err;
	}

	err = create_discard_cmd_control(sbi);
	if (err)
		return err;

	err = build_sit_info(sbi);
	if (err)
		return err;
	err = build_free_segmap(sbi);
	if (err)
		return err;
	err = build_curseg(sbi);
	if (err)
		return err;

	/* reinit free segmap based on SIT */
	err = build_sit_entries(sbi);
	if (err)
		return err;

	init_free_segmap(sbi);
	err = build_dirty_segmap(sbi);
	if (err)
		return err;

	init_min_max_mtime(sbi);
	return 0;
}

static void discard_dirty_segmap(struct f2fs_sb_info *sbi,
		enum dirty_type dirty_type)
{
	struct dirty_seglist_info *dirty_i = DIRTY_I(sbi);

	mutex_lock(&dirty_i->seglist_lock);
	kvfree(dirty_i->dirty_segmap[dirty_type]);
	dirty_i->nr_dirty[dirty_type] = 0;
	mutex_unlock(&dirty_i->seglist_lock);
}

static void destroy_victim_secmap(struct f2fs_sb_info *sbi)
{
	struct dirty_seglist_info *dirty_i = DIRTY_I(sbi);
	kvfree(dirty_i->victim_secmap);
}

static void destroy_dirty_segmap(struct f2fs_sb_info *sbi)
{
	struct dirty_seglist_info *dirty_i = DIRTY_I(sbi);
	int i;

	if (!dirty_i)
		return;

	/* discard pre-free/dirty segments list */
	for (i = 0; i < NR_DIRTY_TYPE; i++)
		discard_dirty_segmap(sbi, i);

	destroy_victim_secmap(sbi);
	SM_I(sbi)->dirty_info = NULL;
	kfree(dirty_i);
}

static void destroy_curseg(struct f2fs_sb_info *sbi)
{
	struct curseg_info *array = SM_I(sbi)->curseg_array;
	int i;

	if (!array)
		return;
	SM_I(sbi)->curseg_array = NULL;
	for (i = 0; i < NR_CURSEG_TYPE; i++) {
		kfree(array[i].sum_blk);
		kfree(array[i].journal);
	}
	kfree(array);
}

static void destroy_free_segmap(struct f2fs_sb_info *sbi)
{
	struct free_segmap_info *free_i = SM_I(sbi)->free_info;
	if (!free_i)
		return;
	SM_I(sbi)->free_info = NULL;
	kvfree(free_i->free_segmap);
	kvfree(free_i->free_secmap);
	kfree(free_i);
}

static void destroy_sit_info(struct f2fs_sb_info *sbi)
{
	struct sit_info *sit_i = SIT_I(sbi);
	unsigned int start;

	if (!sit_i)
		return;

	if (sit_i->sentries) {
		for (start = 0; start < MAIN_SEGS(sbi); start++) {
			kfree(sit_i->sentries[start].cur_valid_map);
#ifdef CONFIG_F2FS_CHECK_FS
			kfree(sit_i->sentries[start].cur_valid_map_mir);
#endif
			kfree(sit_i->sentries[start].ckpt_valid_map);
			kfree(sit_i->sentries[start].discard_map);
		}
	}
	kfree(sit_i->tmp_map);

	kvfree(sit_i->sentries);
	kvfree(sit_i->sec_entries);
	kvfree(sit_i->dirty_sentries_bitmap);

	SM_I(sbi)->sit_info = NULL;
	kfree(sit_i->sit_bitmap);
#ifdef CONFIG_F2FS_CHECK_FS
	kfree(sit_i->sit_bitmap_mir);
#endif
	kfree(sit_i);
}

void f2fs_destroy_segment_manager(struct f2fs_sb_info *sbi)
{
	struct f2fs_sm_info *sm_info = SM_I(sbi);

	if (!sm_info)
		return;
	f2fs_destroy_flush_cmd_control(sbi, true);
	destroy_discard_cmd_control(sbi);
	destroy_dirty_segmap(sbi);
	destroy_curseg(sbi);
	destroy_free_segmap(sbi);
	destroy_sit_info(sbi);
	sbi->sm_info = NULL;
	kfree(sm_info);
}

int __init f2fs_create_segment_manager_caches(void)
{
	discard_entry_slab = f2fs_kmem_cache_create("discard_entry",
			sizeof(struct discard_entry));
	if (!discard_entry_slab)
		goto fail;

	discard_cmd_slab = f2fs_kmem_cache_create("discard_cmd",
			sizeof(struct discard_cmd));
	if (!discard_cmd_slab)
		goto destroy_discard_entry;

	sit_entry_set_slab = f2fs_kmem_cache_create("sit_entry_set",
			sizeof(struct sit_entry_set));
	if (!sit_entry_set_slab)
		goto destroy_discard_cmd;

	inmem_entry_slab = f2fs_kmem_cache_create("inmem_page_entry",
			sizeof(struct inmem_pages));
	if (!inmem_entry_slab)
		goto destroy_sit_entry_set;
	return 0;

destroy_sit_entry_set:
	kmem_cache_destroy(sit_entry_set_slab);
destroy_discard_cmd:
	kmem_cache_destroy(discard_cmd_slab);
destroy_discard_entry:
	kmem_cache_destroy(discard_entry_slab);
fail:
	return -ENOMEM;
}

void f2fs_destroy_segment_manager_caches(void)
{
	kmem_cache_destroy(sit_entry_set_slab);
	kmem_cache_destroy(discard_cmd_slab);
	kmem_cache_destroy(discard_entry_slab);
	kmem_cache_destroy(inmem_entry_slab);
}<|MERGE_RESOLUTION|>--- conflicted
+++ resolved
@@ -175,11 +175,8 @@
 	if (test_opt(sbi, LFS))
 		return false;
 	if (sbi->gc_mode == GC_URGENT)
-<<<<<<< HEAD
-=======
 		return true;
 	if (unlikely(is_sbi_flag_set(sbi, SBI_CP_DISABLED)))
->>>>>>> 71347a7a
 		return true;
 
 	return free_sections(sbi) <= (node_secs + 2 * dent_secs + imeta_secs +
@@ -252,19 +249,11 @@
 				err = -EAGAIN;
 				goto next;
 			}
-<<<<<<< HEAD
-=======
-
->>>>>>> 71347a7a
 			err = f2fs_get_node_info(sbi, dn.nid, &ni);
 			if (err) {
 				f2fs_put_dnode(&dn);
 				return err;
 			}
-<<<<<<< HEAD
-=======
-
->>>>>>> 71347a7a
 			if (cur->old_addr == NEW_ADDR) {
 				f2fs_invalidate_blocks(sbi, dn.data_blkaddr);
 				f2fs_update_data_blkaddr(&dn, NEW_ADDR);
@@ -384,11 +373,7 @@
 		.io_type = FS_DATA_IO,
 	};
 	struct list_head revoke_list;
-<<<<<<< HEAD
-	pgoff_t last_idx = ULONG_MAX;
-=======
 	bool submit_bio = false;
->>>>>>> 71347a7a
 	int err = 0;
 
 	INIT_LIST_HEAD(&revoke_list);
@@ -528,11 +513,7 @@
 	else
 		f2fs_build_free_nids(sbi, false, false);
 
-<<<<<<< HEAD
-	if (!is_idle(sbi) &&
-=======
 	if (!is_idle(sbi, REQ_TIME) &&
->>>>>>> 71347a7a
 		(!excess_dirty_nats(sbi) && !excess_dirty_nodes(sbi)))
 		return;
 
@@ -1205,12 +1186,8 @@
 		goto do_insert;
 	}
 
-<<<<<<< HEAD
-	p = f2fs_lookup_rb_tree_for_insert(sbi, &dcc->root, &parent, lstart);
-=======
 	p = f2fs_lookup_rb_tree_for_insert(sbi, &dcc->root, &parent,
 							lstart, &leftmost);
->>>>>>> 71347a7a
 do_insert:
 	dc = __attach_discard_cmd(sbi, bdev, lstart, start, len, parent,
 								p, leftmost);
@@ -1389,11 +1366,7 @@
 					NULL, pos,
 					(struct rb_entry **)&prev_dc,
 					(struct rb_entry **)&next_dc,
-<<<<<<< HEAD
-					&insert_p, &insert_parent, true);
-=======
 					&insert_p, &insert_parent, true, NULL);
->>>>>>> 71347a7a
 	if (!dc)
 		dc = next_dc;
 
@@ -1406,11 +1379,7 @@
 		if (dc->state != D_PREP)
 			goto next;
 
-<<<<<<< HEAD
-		if (dpolicy->io_aware && !is_idle(sbi)) {
-=======
 		if (dpolicy->io_aware && !is_idle(sbi, DISCARD_TIME)) {
->>>>>>> 71347a7a
 			io_interrupted = true;
 			break;
 		}
@@ -1470,11 +1439,7 @@
 			f2fs_bug_on(sbi, dc->state != D_PREP);
 
 			if (dpolicy->io_aware && i < dpolicy->io_aware_gran &&
-<<<<<<< HEAD
-								!is_idle(sbi)) {
-=======
 						!is_idle(sbi, DISCARD_TIME)) {
->>>>>>> 71347a7a
 				io_interrupted = true;
 				break;
 			}
@@ -1667,8 +1632,6 @@
 	struct discard_policy dpolicy;
 	unsigned int wait_ms = DEF_MIN_DISCARD_ISSUE_TIME;
 	int issued;
-	unsigned long interval = sbi->interval_time[REQ_TIME] * HZ;
-	long delta;
 
 	set_freezable();
 
@@ -1705,15 +1668,8 @@
 			__wait_all_discard_cmd(sbi, &dpolicy);
 			wait_ms = dpolicy.min_interval;
 		} else if (issued == -1){
-<<<<<<< HEAD
-			delta = (sbi->last_time[REQ_TIME] + interval) - jiffies;
-			if (delta > 0)
-				wait_ms = jiffies_to_msecs(delta);
-			else
-=======
 			wait_ms = f2fs_time_to_wait(sbi, DISCARD_TIME);
 			if (!wait_ms)
->>>>>>> 71347a7a
 				wait_ms = dpolicy.mid_interval;
 		} else {
 			wait_ms = dpolicy.max_interval;
@@ -2042,11 +1998,7 @@
 	dcc->max_discards = MAIN_SEGS(sbi) << sbi->log_blocks_per_seg;
 	dcc->undiscard_blks = 0;
 	dcc->next_pos = 0;
-<<<<<<< HEAD
-	dcc->root = RB_ROOT;
-=======
 	dcc->root = RB_ROOT_CACHED;
->>>>>>> 71347a7a
 	dcc->rbtree_check = false;
 
 	init_waitqueue_head(&dcc->discard_wait_queue);
@@ -2147,12 +2099,8 @@
 			sbi->discard_blks--;
 
 		/* don't overwrite by SSR to keep node chain */
-<<<<<<< HEAD
-		if (IS_NODESEG(se->type)) {
-=======
 		if (IS_NODESEG(se->type) &&
 				!is_sbi_flag_set(sbi, SBI_CP_DISABLED)) {
->>>>>>> 71347a7a
 			if (!f2fs_test_and_set_bit(offset, se->ckpt_valid_map))
 				se->ckpt_valid_blocks++;
 		}
@@ -2565,10 +2513,7 @@
 	__next_free_blkoff(sbi, curseg, 0);
 
 	sum_page = f2fs_get_sum_page(sbi, new_segno);
-<<<<<<< HEAD
 	f2fs_bug_on(sbi, IS_ERR(sum_page));
-=======
->>>>>>> 71347a7a
 	sum_node = (struct f2fs_summary_block *)page_address(sum_page);
 	memcpy(curseg->sum_blk, sum_node, SUM_ENTRY_SIZE);
 	f2fs_put_page(sum_page, 1);
@@ -2717,11 +2662,7 @@
 					NULL, start,
 					(struct rb_entry **)&prev_dc,
 					(struct rb_entry **)&next_dc,
-<<<<<<< HEAD
-					&insert_p, &insert_parent, true);
-=======
 					&insert_p, &insert_parent, true, NULL);
->>>>>>> 71347a7a
 	if (!dc)
 		dc = next_dc;
 
@@ -2822,11 +2763,7 @@
 	 * discard option. User configuration looks like using runtime discard
 	 * or periodic fstrim instead of it.
 	 */
-<<<<<<< HEAD
-	if (test_opt(sbi, DISCARD))
-=======
 	if (f2fs_realtime_discard_enable(sbi))
->>>>>>> 71347a7a
 		goto out;
 
 	start_block = START_BLOCK(sbi, start_segno);
@@ -3930,21 +3867,11 @@
 			return -ENOMEM;
 #endif
 
-<<<<<<< HEAD
-		if (f2fs_discard_en(sbi)) {
-			sit_i->sentries[start].discard_map
-				= f2fs_kzalloc(sbi, SIT_VBLOCK_MAP_SIZE,
-								GFP_KERNEL);
-			if (!sit_i->sentries[start].discard_map)
-				return -ENOMEM;
-		}
-=======
 		sit_i->sentries[start].discard_map
 			= f2fs_kzalloc(sbi, SIT_VBLOCK_MAP_SIZE,
 							GFP_KERNEL);
 		if (!sit_i->sentries[start].discard_map)
 			return -ENOMEM;
->>>>>>> 71347a7a
 	}
 
 	sit_i->tmp_map = f2fs_kzalloc(sbi, SIT_VBLOCK_MAP_SIZE, GFP_KERNEL);
@@ -4141,18 +4068,6 @@
 		if (IS_NODESEG(se->type))
 			total_node_blocks += se->valid_blocks;
 
-<<<<<<< HEAD
-		if (f2fs_discard_en(sbi)) {
-			if (is_set_ckpt_flags(sbi, CP_TRIMMED_FLAG)) {
-				memset(se->discard_map, 0xff,
-							SIT_VBLOCK_MAP_SIZE);
-			} else {
-				memcpy(se->discard_map, se->cur_valid_map,
-							SIT_VBLOCK_MAP_SIZE);
-				sbi->discard_blks += old_valid_blocks;
-				sbi->discard_blks -= se->valid_blocks;
-			}
-=======
 		if (is_set_ckpt_flags(sbi, CP_TRIMMED_FLAG)) {
 			memset(se->discard_map, 0xff, SIT_VBLOCK_MAP_SIZE);
 		} else {
@@ -4160,7 +4075,6 @@
 						SIT_VBLOCK_MAP_SIZE);
 			sbi->discard_blks += old_valid_blocks;
 			sbi->discard_blks -= se->valid_blocks;
->>>>>>> 71347a7a
 		}
 
 		if (sbi->segs_per_sec > 1) {
