// SPDX-License-Identifier: GPL-2.0
/*
 * f2fs debugging statistics
 *
 * Copyright (c) 2012 Samsung Electronics Co., Ltd.
 *             http://www.samsung.com/
 * Copyright (c) 2012 Linux Foundation
 * Copyright (c) 2012 Greg Kroah-Hartman <gregkh@linuxfoundation.org>
 */

#include <linux/fs.h>
#include <linux/backing-dev.h>
#include <linux/f2fs_fs.h>
#include <linux/blkdev.h>
#include <linux/debugfs.h>
#include <linux/seq_file.h>

#include "f2fs.h"
#include "node.h"
#include "segment.h"
#include "gc.h"

static LIST_HEAD(f2fs_stat_list);
static struct dentry *f2fs_debugfs_root;
static DEFINE_MUTEX(f2fs_stat_mutex);

static void update_general_status(struct f2fs_sb_info *sbi)
{
	struct f2fs_stat_info *si = F2FS_STAT(sbi);
	int i;

	/* validation check of the segment numbers */
	si->hit_largest = atomic64_read(&sbi->read_hit_largest);
	si->hit_cached = atomic64_read(&sbi->read_hit_cached);
	si->hit_rbtree = atomic64_read(&sbi->read_hit_rbtree);
	si->hit_total = si->hit_largest + si->hit_cached + si->hit_rbtree;
	si->total_ext = atomic64_read(&sbi->total_hit_ext);
	si->ext_tree = atomic_read(&sbi->total_ext_tree);
	si->zombie_tree = atomic_read(&sbi->total_zombie_tree);
	si->ext_node = atomic_read(&sbi->total_ext_node);
	si->ndirty_node = get_pages(sbi, F2FS_DIRTY_NODES);
	si->ndirty_dent = get_pages(sbi, F2FS_DIRTY_DENTS);
	si->ndirty_meta = get_pages(sbi, F2FS_DIRTY_META);
	si->ndirty_data = get_pages(sbi, F2FS_DIRTY_DATA);
	si->ndirty_qdata = get_pages(sbi, F2FS_DIRTY_QDATA);
	si->ndirty_imeta = get_pages(sbi, F2FS_DIRTY_IMETA);
	si->ndirty_dirs = sbi->ndirty_inode[DIR_INODE];
	si->ndirty_files = sbi->ndirty_inode[FILE_INODE];
	si->nquota_files = sbi->nquota_files;
	si->ndirty_all = sbi->ndirty_inode[DIRTY_META];
	si->inmem_pages = get_pages(sbi, F2FS_INMEM_PAGES);
	si->aw_cnt = atomic_read(&sbi->aw_cnt);
	si->vw_cnt = atomic_read(&sbi->vw_cnt);
	si->max_aw_cnt = atomic_read(&sbi->max_aw_cnt);
	si->max_vw_cnt = atomic_read(&sbi->max_vw_cnt);
	si->nr_dio_read = get_pages(sbi, F2FS_DIO_READ);
	si->nr_dio_write = get_pages(sbi, F2FS_DIO_WRITE);
	si->nr_wb_cp_data = get_pages(sbi, F2FS_WB_CP_DATA);
	si->nr_wb_data = get_pages(sbi, F2FS_WB_DATA);
	si->nr_rd_data = get_pages(sbi, F2FS_RD_DATA);
	si->nr_rd_node = get_pages(sbi, F2FS_RD_NODE);
	si->nr_rd_meta = get_pages(sbi, F2FS_RD_META);
	if (SM_I(sbi) && SM_I(sbi)->fcc_info) {
		si->nr_flushed =
			atomic_read(&SM_I(sbi)->fcc_info->issued_flush);
		si->nr_flushing =
<<<<<<< HEAD
			atomic_read(&SM_I(sbi)->fcc_info->issing_flush);
=======
			atomic_read(&SM_I(sbi)->fcc_info->queued_flush);
>>>>>>> fab7352c
		si->flush_list_empty =
			llist_empty(&SM_I(sbi)->fcc_info->issue_list);
	}
	if (SM_I(sbi) && SM_I(sbi)->dcc_info) {
		si->nr_discarded =
			atomic_read(&SM_I(sbi)->dcc_info->issued_discard);
		si->nr_discarding =
			atomic_read(&SM_I(sbi)->dcc_info->queued_discard);
		si->nr_discard_cmd =
			atomic_read(&SM_I(sbi)->dcc_info->discard_cmd_cnt);
		si->undiscard_blks = SM_I(sbi)->dcc_info->undiscard_blks;
	}
	si->total_count = (int)sbi->user_block_count / sbi->blocks_per_seg;
	si->rsvd_segs = reserved_segments(sbi);
	si->overp_segs = overprovision_segments(sbi);
	si->valid_count = valid_user_blocks(sbi);
	si->discard_blks = discard_blocks(sbi);
	si->valid_node_count = valid_node_count(sbi);
	si->valid_inode_count = valid_inode_count(sbi);
	si->inline_xattr = atomic_read(&sbi->inline_xattr);
	si->inline_inode = atomic_read(&sbi->inline_inode);
	si->inline_dir = atomic_read(&sbi->inline_dir);
	si->append = sbi->im[APPEND_INO].ino_num;
	si->update = sbi->im[UPDATE_INO].ino_num;
	si->orphans = sbi->im[ORPHAN_INO].ino_num;
	si->utilization = utilization(sbi);

	si->free_segs = free_segments(sbi);
	si->free_secs = free_sections(sbi);
	si->prefree_count = prefree_segments(sbi);
	si->dirty_count = dirty_segments(sbi);
	if (sbi->node_inode)
		si->node_pages = NODE_MAPPING(sbi)->nrpages;
	if (sbi->meta_inode)
		si->meta_pages = META_MAPPING(sbi)->nrpages;
	si->nats = NM_I(sbi)->nat_cnt;
	si->dirty_nats = NM_I(sbi)->dirty_nat_cnt;
	si->sits = MAIN_SEGS(sbi);
	si->dirty_sits = SIT_I(sbi)->dirty_sentries;
	si->free_nids = NM_I(sbi)->nid_cnt[FREE_NID];
	si->avail_nids = NM_I(sbi)->available_nids;
	si->alloc_nids = NM_I(sbi)->nid_cnt[PREALLOC_NID];
	si->bg_gc = sbi->bg_gc;
	si->io_skip_bggc = sbi->io_skip_bggc;
	si->other_skip_bggc = sbi->other_skip_bggc;
	si->skipped_atomic_files[BG_GC] = sbi->skipped_atomic_files[BG_GC];
	si->skipped_atomic_files[FG_GC] = sbi->skipped_atomic_files[FG_GC];
	si->util_free = (int)(free_user_blocks(sbi) >> sbi->log_blocks_per_seg)
		* 100 / (int)(sbi->user_block_count >> sbi->log_blocks_per_seg)
		/ 2;
	si->util_valid = (int)(written_block_count(sbi) >>
						sbi->log_blocks_per_seg)
		* 100 / (int)(sbi->user_block_count >> sbi->log_blocks_per_seg)
		/ 2;
	si->util_invalid = 50 - si->util_free - si->util_valid;
	for (i = CURSEG_HOT_DATA; i <= CURSEG_COLD_NODE; i++) {
		struct curseg_info *curseg = CURSEG_I(sbi, i);
		si->curseg[i] = curseg->segno;
		si->cursec[i] = GET_SEC_FROM_SEG(sbi, curseg->segno);
		si->curzone[i] = GET_ZONE_FROM_SEC(sbi, si->cursec[i]);
	}

	for (i = META_CP; i < META_MAX; i++)
		si->meta_count[i] = atomic_read(&sbi->meta_count[i]);

	for (i = 0; i < 2; i++) {
		si->segment_count[i] = sbi->segment_count[i];
		si->block_count[i] = sbi->block_count[i];
	}

	si->inplace_count = atomic_read(&sbi->inplace_count);
}

/*
 * This function calculates BDF of every segments
 */
static void update_sit_info(struct f2fs_sb_info *sbi)
{
	struct f2fs_stat_info *si = F2FS_STAT(sbi);
	unsigned long long blks_per_sec, hblks_per_sec, total_vblocks;
	unsigned long long bimodal, dist;
	unsigned int segno, vblocks;
	int ndirty = 0;

	bimodal = 0;
	total_vblocks = 0;
	blks_per_sec = BLKS_PER_SEC(sbi);
	hblks_per_sec = blks_per_sec / 2;
	for (segno = 0; segno < MAIN_SEGS(sbi); segno += sbi->segs_per_sec) {
		vblocks = get_valid_blocks(sbi, segno, true);
		dist = abs(vblocks - hblks_per_sec);
		bimodal += dist * dist;

		if (vblocks > 0 && vblocks < blks_per_sec) {
			total_vblocks += vblocks;
			ndirty++;
		}
	}
	dist = div_u64(MAIN_SECS(sbi) * hblks_per_sec * hblks_per_sec, 100);
	si->bimodal = div64_u64(bimodal, dist);
	if (si->dirty_count)
		si->avg_vblocks = div_u64(total_vblocks, ndirty);
	else
		si->avg_vblocks = 0;
}

/*
 * This function calculates memory footprint.
 */
static void update_mem_info(struct f2fs_sb_info *sbi)
{
	struct f2fs_stat_info *si = F2FS_STAT(sbi);
	int i;

	if (si->base_mem)
		goto get_cache;

	/* build stat */
	si->base_mem = sizeof(struct f2fs_stat_info);

	/* build superblock */
	si->base_mem += sizeof(struct f2fs_sb_info) + sbi->sb->s_blocksize;
	si->base_mem += 2 * sizeof(struct f2fs_inode_info);
	si->base_mem += sizeof(*sbi->ckpt);

	/* build sm */
	si->base_mem += sizeof(struct f2fs_sm_info);

	/* build sit */
	si->base_mem += sizeof(struct sit_info);
	si->base_mem += MAIN_SEGS(sbi) * sizeof(struct seg_entry);
	si->base_mem += f2fs_bitmap_size(MAIN_SEGS(sbi));
	si->base_mem += 2 * SIT_VBLOCK_MAP_SIZE * MAIN_SEGS(sbi);
	si->base_mem += SIT_VBLOCK_MAP_SIZE * MAIN_SEGS(sbi);
	si->base_mem += SIT_VBLOCK_MAP_SIZE;
	if (__is_large_section(sbi))
		si->base_mem += MAIN_SECS(sbi) * sizeof(struct sec_entry);
	si->base_mem += __bitmap_size(sbi, SIT_BITMAP);

	/* build free segmap */
	si->base_mem += sizeof(struct free_segmap_info);
	si->base_mem += f2fs_bitmap_size(MAIN_SEGS(sbi));
	si->base_mem += f2fs_bitmap_size(MAIN_SECS(sbi));

	/* build curseg */
	si->base_mem += sizeof(struct curseg_info) * NR_CURSEG_TYPE;
	si->base_mem += PAGE_SIZE * NR_CURSEG_TYPE;

	/* build dirty segmap */
	si->base_mem += sizeof(struct dirty_seglist_info);
	si->base_mem += NR_DIRTY_TYPE * f2fs_bitmap_size(MAIN_SEGS(sbi));
	si->base_mem += f2fs_bitmap_size(MAIN_SECS(sbi));

	/* build nm */
	si->base_mem += sizeof(struct f2fs_nm_info);
	si->base_mem += __bitmap_size(sbi, NAT_BITMAP);
	si->base_mem += (NM_I(sbi)->nat_bits_blocks << F2FS_BLKSIZE_BITS);
	si->base_mem += NM_I(sbi)->nat_blocks *
				f2fs_bitmap_size(NAT_ENTRY_PER_BLOCK);
	si->base_mem += NM_I(sbi)->nat_blocks / 8;
	si->base_mem += NM_I(sbi)->nat_blocks * sizeof(unsigned short);

get_cache:
	si->cache_mem = 0;

	/* build gc */
	if (sbi->gc_thread)
		si->cache_mem += sizeof(struct f2fs_gc_kthread);

	/* build merge flush thread */
	if (SM_I(sbi)->fcc_info)
		si->cache_mem += sizeof(struct flush_cmd_control);
	if (SM_I(sbi)->dcc_info) {
		si->cache_mem += sizeof(struct discard_cmd_control);
		si->cache_mem += sizeof(struct discard_cmd) *
			atomic_read(&SM_I(sbi)->dcc_info->discard_cmd_cnt);
	}

	/* free nids */
	si->cache_mem += (NM_I(sbi)->nid_cnt[FREE_NID] +
				NM_I(sbi)->nid_cnt[PREALLOC_NID]) *
				sizeof(struct free_nid);
	si->cache_mem += NM_I(sbi)->nat_cnt * sizeof(struct nat_entry);
	si->cache_mem += NM_I(sbi)->dirty_nat_cnt *
					sizeof(struct nat_entry_set);
	si->cache_mem += si->inmem_pages * sizeof(struct inmem_pages);
	for (i = 0; i < MAX_INO_ENTRY; i++)
		si->cache_mem += sbi->im[i].ino_num * sizeof(struct ino_entry);
	si->cache_mem += atomic_read(&sbi->total_ext_tree) *
						sizeof(struct extent_tree);
	si->cache_mem += atomic_read(&sbi->total_ext_node) *
						sizeof(struct extent_node);

	si->page_mem = 0;
	if (sbi->node_inode) {
		unsigned npages = NODE_MAPPING(sbi)->nrpages;
		si->page_mem += (unsigned long long)npages << PAGE_SHIFT;
	}
	if (sbi->meta_inode) {
		unsigned npages = META_MAPPING(sbi)->nrpages;
		si->page_mem += (unsigned long long)npages << PAGE_SHIFT;
	}
}

static int stat_show(struct seq_file *s, void *v)
{
	struct f2fs_stat_info *si;
	int i = 0;
	int j;

	mutex_lock(&f2fs_stat_mutex);
	list_for_each_entry(si, &f2fs_stat_list, stat_list) {
		update_general_status(si->sbi);

		seq_printf(s, "\n=====[ partition info(%pg). #%d, %s, CP: %s]=====\n",
			si->sbi->sb->s_bdev, i++,
			f2fs_readonly(si->sbi->sb) ? "RO": "RW",
			is_set_ckpt_flags(si->sbi, CP_DISABLED_FLAG) ?
			"Disabled": (f2fs_cp_error(si->sbi) ? "Error": "Good"));
		seq_printf(s, "[SB: 1] [CP: 2] [SIT: %d] [NAT: %d] ",
			   si->sit_area_segs, si->nat_area_segs);
		seq_printf(s, "[SSA: %d] [MAIN: %d",
			   si->ssa_area_segs, si->main_area_segs);
		seq_printf(s, "(OverProv:%d Resv:%d)]\n\n",
			   si->overp_segs, si->rsvd_segs);
		if (test_opt(si->sbi, DISCARD))
			seq_printf(s, "Utilization: %u%% (%u valid blocks, %u discard blocks)\n",
				si->utilization, si->valid_count, si->discard_blks);
		else
			seq_printf(s, "Utilization: %u%% (%u valid blocks)\n",
				si->utilization, si->valid_count);

		seq_printf(s, "  - Node: %u (Inode: %u, ",
			   si->valid_node_count, si->valid_inode_count);
		seq_printf(s, "Other: %u)\n  - Data: %u\n",
			   si->valid_node_count - si->valid_inode_count,
			   si->valid_count - si->valid_node_count);
		seq_printf(s, "  - Inline_xattr Inode: %u\n",
			   si->inline_xattr);
		seq_printf(s, "  - Inline_data Inode: %u\n",
			   si->inline_inode);
		seq_printf(s, "  - Inline_dentry Inode: %u\n",
			   si->inline_dir);
		seq_printf(s, "  - Orphan/Append/Update Inode: %u, %u, %u\n",
			   si->orphans, si->append, si->update);
		seq_printf(s, "\nMain area: %d segs, %d secs %d zones\n",
			   si->main_area_segs, si->main_area_sections,
			   si->main_area_zones);
		seq_printf(s, "  - COLD  data: %d, %d, %d\n",
			   si->curseg[CURSEG_COLD_DATA],
			   si->cursec[CURSEG_COLD_DATA],
			   si->curzone[CURSEG_COLD_DATA]);
		seq_printf(s, "  - WARM  data: %d, %d, %d\n",
			   si->curseg[CURSEG_WARM_DATA],
			   si->cursec[CURSEG_WARM_DATA],
			   si->curzone[CURSEG_WARM_DATA]);
		seq_printf(s, "  - HOT   data: %d, %d, %d\n",
			   si->curseg[CURSEG_HOT_DATA],
			   si->cursec[CURSEG_HOT_DATA],
			   si->curzone[CURSEG_HOT_DATA]);
		seq_printf(s, "  - Dir   dnode: %d, %d, %d\n",
			   si->curseg[CURSEG_HOT_NODE],
			   si->cursec[CURSEG_HOT_NODE],
			   si->curzone[CURSEG_HOT_NODE]);
		seq_printf(s, "  - File   dnode: %d, %d, %d\n",
			   si->curseg[CURSEG_WARM_NODE],
			   si->cursec[CURSEG_WARM_NODE],
			   si->curzone[CURSEG_WARM_NODE]);
		seq_printf(s, "  - Indir nodes: %d, %d, %d\n",
			   si->curseg[CURSEG_COLD_NODE],
			   si->cursec[CURSEG_COLD_NODE],
			   si->curzone[CURSEG_COLD_NODE]);
		seq_printf(s, "\n  - Valid: %d\n  - Dirty: %d\n",
			   si->main_area_segs - si->dirty_count -
			   si->prefree_count - si->free_segs,
			   si->dirty_count);
		seq_printf(s, "  - Prefree: %d\n  - Free: %d (%d)\n\n",
			   si->prefree_count, si->free_segs, si->free_secs);
		seq_printf(s, "CP calls: %d (BG: %d)\n",
				si->cp_count, si->bg_cp_count);
		seq_printf(s, "  - cp blocks : %u\n", si->meta_count[META_CP]);
		seq_printf(s, "  - sit blocks : %u\n",
				si->meta_count[META_SIT]);
		seq_printf(s, "  - nat blocks : %u\n",
				si->meta_count[META_NAT]);
		seq_printf(s, "  - ssa blocks : %u\n",
				si->meta_count[META_SSA]);
		seq_printf(s, "GC calls: %d (BG: %d)\n",
			   si->call_count, si->bg_gc);
		seq_printf(s, "  - data segments : %d (%d)\n",
				si->data_segs, si->bg_data_segs);
		seq_printf(s, "  - node segments : %d (%d)\n",
				si->node_segs, si->bg_node_segs);
		seq_printf(s, "Try to move %d blocks (BG: %d)\n", si->tot_blks,
				si->bg_data_blks + si->bg_node_blks);
		seq_printf(s, "  - data blocks : %d (%d)\n", si->data_blks,
				si->bg_data_blks);
		seq_printf(s, "  - node blocks : %d (%d)\n", si->node_blks,
				si->bg_node_blks);
		seq_printf(s, "Skipped : atomic write %llu (%llu)\n",
				si->skipped_atomic_files[BG_GC] +
				si->skipped_atomic_files[FG_GC],
				si->skipped_atomic_files[BG_GC]);
		seq_printf(s, "BG skip : IO: %u, Other: %u\n",
				si->io_skip_bggc, si->other_skip_bggc);
		seq_puts(s, "\nExtent Cache:\n");
		seq_printf(s, "  - Hit Count: L1-1:%llu L1-2:%llu L2:%llu\n",
				si->hit_largest, si->hit_cached,
				si->hit_rbtree);
		seq_printf(s, "  - Hit Ratio: %llu%% (%llu / %llu)\n",
				!si->total_ext ? 0 :
				div64_u64(si->hit_total * 100, si->total_ext),
				si->hit_total, si->total_ext);
		seq_printf(s, "  - Inner Struct Count: tree: %d(%d), node: %d\n",
				si->ext_tree, si->zombie_tree, si->ext_node);
		seq_puts(s, "\nBalancing F2FS Async:\n");
<<<<<<< HEAD
=======
		seq_printf(s, "  - DIO (R: %4d, W: %4d)\n",
			   si->nr_dio_read, si->nr_dio_write);
>>>>>>> fab7352c
		seq_printf(s, "  - IO_R (Data: %4d, Node: %4d, Meta: %4d\n",
			   si->nr_rd_data, si->nr_rd_node, si->nr_rd_meta);
		seq_printf(s, "  - IO_W (CP: %4d, Data: %4d, Flush: (%4d %4d %4d), "
			"Discard: (%4d %4d)) cmd: %4d undiscard:%4u\n",
			   si->nr_wb_cp_data, si->nr_wb_data,
			   si->nr_flushing, si->nr_flushed,
			   si->flush_list_empty,
			   si->nr_discarding, si->nr_discarded,
			   si->nr_discard_cmd, si->undiscard_blks);
		seq_printf(s, "  - inmem: %4d, atomic IO: %4d (Max. %4d), "
			"volatile IO: %4d (Max. %4d)\n",
			   si->inmem_pages, si->aw_cnt, si->max_aw_cnt,
			   si->vw_cnt, si->max_vw_cnt);
		seq_printf(s, "  - nodes: %4d in %4d\n",
			   si->ndirty_node, si->node_pages);
		seq_printf(s, "  - dents: %4d in dirs:%4d (%4d)\n",
			   si->ndirty_dent, si->ndirty_dirs, si->ndirty_all);
		seq_printf(s, "  - datas: %4d in files:%4d\n",
			   si->ndirty_data, si->ndirty_files);
		seq_printf(s, "  - quota datas: %4d in quota files:%4d\n",
			   si->ndirty_qdata, si->nquota_files);
		seq_printf(s, "  - meta: %4d in %4d\n",
			   si->ndirty_meta, si->meta_pages);
		seq_printf(s, "  - imeta: %4d\n",
			   si->ndirty_imeta);
		seq_printf(s, "  - NATs: %9d/%9d\n  - SITs: %9d/%9d\n",
			   si->dirty_nats, si->nats, si->dirty_sits, si->sits);
		seq_printf(s, "  - free_nids: %9d/%9d\n  - alloc_nids: %9d\n",
			   si->free_nids, si->avail_nids, si->alloc_nids);
		seq_puts(s, "\nDistribution of User Blocks:");
		seq_puts(s, " [ valid | invalid | free ]\n");
		seq_puts(s, "  [");

		for (j = 0; j < si->util_valid; j++)
			seq_putc(s, '-');
		seq_putc(s, '|');

		for (j = 0; j < si->util_invalid; j++)
			seq_putc(s, '-');
		seq_putc(s, '|');

		for (j = 0; j < si->util_free; j++)
			seq_putc(s, '-');
		seq_puts(s, "]\n\n");
		seq_printf(s, "IPU: %u blocks\n", si->inplace_count);
		seq_printf(s, "SSR: %u blocks in %u segments\n",
			   si->block_count[SSR], si->segment_count[SSR]);
		seq_printf(s, "LFS: %u blocks in %u segments\n",
			   si->block_count[LFS], si->segment_count[LFS]);

		/* segment usage info */
		update_sit_info(si->sbi);
		seq_printf(s, "\nBDF: %u, avg. vblocks: %u\n",
			   si->bimodal, si->avg_vblocks);

		/* memory footprint */
		update_mem_info(si->sbi);
		seq_printf(s, "\nMemory: %llu KB\n",
			(si->base_mem + si->cache_mem + si->page_mem) >> 10);
		seq_printf(s, "  - static: %llu KB\n",
				si->base_mem >> 10);
		seq_printf(s, "  - cached: %llu KB\n",
				si->cache_mem >> 10);
		seq_printf(s, "  - paged : %llu KB\n",
				si->page_mem >> 10);
	}
	mutex_unlock(&f2fs_stat_mutex);
	return 0;
}

static int stat_open(struct inode *inode, struct file *file)
{
	return single_open(file, stat_show, inode->i_private);
}

static const struct file_operations stat_fops = {
	.owner = THIS_MODULE,
	.open = stat_open,
	.read = seq_read,
	.llseek = seq_lseek,
	.release = single_release,
};

int f2fs_build_stats(struct f2fs_sb_info *sbi)
{
	struct f2fs_super_block *raw_super = F2FS_RAW_SUPER(sbi);
	struct f2fs_stat_info *si;
	int i;

	si = f2fs_kzalloc(sbi, sizeof(struct f2fs_stat_info), GFP_KERNEL);
	if (!si)
		return -ENOMEM;

	si->all_area_segs = le32_to_cpu(raw_super->segment_count);
	si->sit_area_segs = le32_to_cpu(raw_super->segment_count_sit);
	si->nat_area_segs = le32_to_cpu(raw_super->segment_count_nat);
	si->ssa_area_segs = le32_to_cpu(raw_super->segment_count_ssa);
	si->main_area_segs = le32_to_cpu(raw_super->segment_count_main);
	si->main_area_sections = le32_to_cpu(raw_super->section_count);
	si->main_area_zones = si->main_area_sections /
				le32_to_cpu(raw_super->secs_per_zone);
	si->sbi = sbi;
	sbi->stat_info = si;

	atomic64_set(&sbi->total_hit_ext, 0);
	atomic64_set(&sbi->read_hit_rbtree, 0);
	atomic64_set(&sbi->read_hit_largest, 0);
	atomic64_set(&sbi->read_hit_cached, 0);

	atomic_set(&sbi->inline_xattr, 0);
	atomic_set(&sbi->inline_inode, 0);
	atomic_set(&sbi->inline_dir, 0);
	atomic_set(&sbi->inplace_count, 0);
	for (i = META_CP; i < META_MAX; i++)
		atomic_set(&sbi->meta_count[i], 0);

	atomic_set(&sbi->aw_cnt, 0);
	atomic_set(&sbi->vw_cnt, 0);
	atomic_set(&sbi->max_aw_cnt, 0);
	atomic_set(&sbi->max_vw_cnt, 0);

	mutex_lock(&f2fs_stat_mutex);
	list_add_tail(&si->stat_list, &f2fs_stat_list);
	mutex_unlock(&f2fs_stat_mutex);

	return 0;
}

void f2fs_destroy_stats(struct f2fs_sb_info *sbi)
{
	struct f2fs_stat_info *si = F2FS_STAT(sbi);

	mutex_lock(&f2fs_stat_mutex);
	list_del(&si->stat_list);
	mutex_unlock(&f2fs_stat_mutex);

	kvfree(si);
}

int __init f2fs_create_root_stats(void)
{
	struct dentry *file;

	f2fs_debugfs_root = debugfs_create_dir("f2fs", NULL);
	if (!f2fs_debugfs_root)
		return -ENOMEM;

	file = debugfs_create_file("status", S_IRUGO, f2fs_debugfs_root,
			NULL, &stat_fops);
	if (!file) {
		debugfs_remove(f2fs_debugfs_root);
		f2fs_debugfs_root = NULL;
		return -ENOMEM;
	}

	return 0;
}

void f2fs_destroy_root_stats(void)
{
	if (!f2fs_debugfs_root)
		return;

	debugfs_remove_recursive(f2fs_debugfs_root);
	f2fs_debugfs_root = NULL;
}<|MERGE_RESOLUTION|>--- conflicted
+++ resolved
@@ -64,11 +64,7 @@
 		si->nr_flushed =
 			atomic_read(&SM_I(sbi)->fcc_info->issued_flush);
 		si->nr_flushing =
-<<<<<<< HEAD
-			atomic_read(&SM_I(sbi)->fcc_info->issing_flush);
-=======
 			atomic_read(&SM_I(sbi)->fcc_info->queued_flush);
->>>>>>> fab7352c
 		si->flush_list_empty =
 			llist_empty(&SM_I(sbi)->fcc_info->issue_list);
 	}
@@ -385,11 +381,8 @@
 		seq_printf(s, "  - Inner Struct Count: tree: %d(%d), node: %d\n",
 				si->ext_tree, si->zombie_tree, si->ext_node);
 		seq_puts(s, "\nBalancing F2FS Async:\n");
-<<<<<<< HEAD
-=======
 		seq_printf(s, "  - DIO (R: %4d, W: %4d)\n",
 			   si->nr_dio_read, si->nr_dio_write);
->>>>>>> fab7352c
 		seq_printf(s, "  - IO_R (Data: %4d, Node: %4d, Meta: %4d\n",
 			   si->nr_rd_data, si->nr_rd_node, si->nr_rd_meta);
 		seq_printf(s, "  - IO_W (CP: %4d, Data: %4d, Flush: (%4d %4d %4d), "
