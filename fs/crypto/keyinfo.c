--- conflicted
+++ resolved
@@ -106,7 +106,6 @@
 			     "key with description '%s' has invalid payload",
 			     key->description);
 		goto invalid;
-<<<<<<< HEAD
 	}
 
 	if (payload->size < min_keysize) {
@@ -161,46 +160,6 @@
 	} else {
 		err = derive_key_aes(payload->raw, ctx, derived_key, derived_keysize);
 	}
-=======
-	}
-
-	if (payload->size < min_keysize) {
-		fscrypt_warn(NULL,
-			     "key with description '%s' is too short (got %u bytes, need %u+ bytes)",
-			     key->description, payload->size, min_keysize);
-		goto invalid;
-	}
-
-	*payload_ret = payload;
-	return key;
-
-invalid:
-	up_read(&key->sem);
-	key_put(key);
-	return ERR_PTR(-ENOKEY);
-}
-
-/* Find the master key, then derive the inode's actual encryption key */
-static int find_and_derive_key(const struct inode *inode,
-			       const struct fscrypt_context *ctx,
-			       u8 *derived_key, unsigned int derived_keysize)
-{
-	struct key *key;
-	const struct fscrypt_key *payload;
-	int err;
-
-	key = find_and_lock_process_key(FS_KEY_DESC_PREFIX,
-					ctx->master_key_descriptor,
-					derived_keysize, &payload);
-	if (key == ERR_PTR(-ENOKEY) && inode->i_sb->s_cop->key_prefix) {
-		key = find_and_lock_process_key(inode->i_sb->s_cop->key_prefix,
-						ctx->master_key_descriptor,
-						derived_keysize, &payload);
-	}
-	if (IS_ERR(key))
-		return PTR_ERR(key);
-	err = derive_key_aes(payload->raw, ctx, derived_key, derived_keysize);
->>>>>>> 71347a7a
 	up_read(&key->sem);
 	key_put(key);
 	return err;
@@ -232,24 +191,11 @@
 		.cipher_str = "cts(cbc(aes))",
 		.keysize = 16,
 	},
-<<<<<<< HEAD
-	[FS_ENCRYPTION_MODE_SPECK128_256_XTS] = {
-		.friendly_name = "Speck128/256-XTS",
-		.cipher_str = "xts(speck128)",
-		.keysize = 64,
-	},
-	[FS_ENCRYPTION_MODE_SPECK128_256_CTS] = {
-		.friendly_name = "Speck128/256-CTS-CBC",
-		.cipher_str = "cts(cbc(speck128))",
-		.keysize = 32,
-	},
 	[FS_ENCRYPTION_MODE_PRIVATE] = {
 		.friendly_name = "ICE",
 		.cipher_str = "bugon",
 		.keysize = 64,
 	},
-=======
->>>>>>> 71347a7a
 };
 
 static struct fscrypt_mode *
@@ -265,17 +211,10 @@
 
 	if (S_ISREG(inode->i_mode))
 		return &available_modes[ci->ci_data_mode];
-<<<<<<< HEAD
 
 	if (S_ISDIR(inode->i_mode) || S_ISLNK(inode->i_mode))
 		return &available_modes[ci->ci_filename_mode];
 
-=======
-
-	if (S_ISDIR(inode->i_mode) || S_ISLNK(inode->i_mode))
-		return &available_modes[ci->ci_filename_mode];
-
->>>>>>> 71347a7a
 	WARN_ONCE(1, "fscrypt: filesystem tried to load encryption info for inode %lu, which is not encryptable (file type %d)\n",
 		  inode->i_ino, (inode->i_mode & S_IFMT));
 	return ERR_PTR(-EINVAL);
@@ -437,7 +376,6 @@
 	if (!raw_key)
 		goto out;
 
-<<<<<<< HEAD
     if (S_ISREG(inode->i_mode) && is_private_data_mode(&ctx)) {
 		if (!fscrypt_is_ice_capable(inode->i_sb)) {
 			pr_warn("%s: ICE support not available\n",
@@ -476,32 +414,6 @@
 		pr_info("fscrypt: %s using implementation \"%s\"\n",
 			mode->friendly_name,
 			crypto_skcipher_alg(ctfm)->base.cra_driver_name);
-=======
-	res = find_and_derive_key(inode, &ctx, raw_key, mode->keysize);
-	if (res)
-		goto out;
-
-	ctfm = crypto_alloc_skcipher(mode->cipher_str, 0, 0);
-	if (IS_ERR(ctfm)) {
-		res = PTR_ERR(ctfm);
-		fscrypt_warn(inode->i_sb,
-			     "error allocating '%s' transform for inode %lu: %d",
-			     mode->cipher_str, inode->i_ino, res);
-		goto out;
->>>>>>> 71347a7a
-	}
-	if (unlikely(!mode->logged_impl_name)) {
-		/*
-		 * fscrypt performance can vary greatly depending on which
-		 * crypto algorithm implementation is used.  Help people debug
-		 * performance problems by logging the ->cra_driver_name the
-		 * first time a mode is used.  Note that multiple threads can
-		 * race here, but it doesn't really matter.
-		 */
-		mode->logged_impl_name = true;
-		pr_info("fscrypt: %s using implementation \"%s\"\n",
-			mode->friendly_name,
-			crypto_skcipher_alg(ctfm)->base.cra_driver_name);
 	}
 	crypt_info->ci_ctfm = ctfm;
 	crypto_skcipher_set_flags(ctfm, CRYPTO_TFM_REQ_WEAK_KEY);
