// SPDX-License-Identifier: GPL-2.0
/*
 * This contains functions for filename crypto management
 *
 * Copyright (C) 2015, Google, Inc.
 * Copyright (C) 2015, Motorola Mobility
 *
 * Written by Uday Savagaonkar, 2014.
 * Modified by Jaegeuk Kim, 2015.
 *
 * This has not yet undergone a rigorous security audit.
 */

#include <linux/scatterlist.h>
<<<<<<< HEAD
#include <linux/ratelimit.h>
=======
>>>>>>> 2bb70f40
#include <crypto/skcipher.h>
#include "fscrypt_private.h"

static inline bool fscrypt_is_dot_dotdot(const struct qstr *str)
{
	if (str->len == 1 && str->name[0] == '.')
		return true;

	if (str->len == 2 && str->name[0] == '.' && str->name[1] == '.')
		return true;

	return false;
}

/**
 * fname_encrypt() - encrypt a filename
 *
 * The output buffer must be at least as large as the input buffer.
 * Any extra space is filled with NUL padding before encryption.
 *
 * Return: 0 on success, -errno on failure
 */
int fname_encrypt(struct inode *inode, const struct qstr *iname,
		  u8 *out, unsigned int olen)
{
	struct skcipher_request *req = NULL;
	DECLARE_CRYPTO_WAIT(wait);
	struct fscrypt_info *ci = inode->i_crypt_info;
	struct crypto_skcipher *tfm = ci->ci_ctfm;
	union fscrypt_iv iv;
	struct scatterlist sg;
	int res;

	/*
	 * Copy the filename to the output buffer for encrypting in-place and
	 * pad it with the needed number of NUL bytes.
	 */
	if (WARN_ON(olen < iname->len))
		return -ENOBUFS;
	memcpy(out, iname->name, iname->len);
	memset(out + iname->len, 0, olen - iname->len);

	/* Initialize the IV */
	fscrypt_generate_iv(&iv, 0, ci);

	/* Set up the encryption request */
	req = skcipher_request_alloc(tfm, GFP_NOFS);
	if (!req)
		return -ENOMEM;
	skcipher_request_set_callback(req,
			CRYPTO_TFM_REQ_MAY_BACKLOG | CRYPTO_TFM_REQ_MAY_SLEEP,
			crypto_req_done, &wait);
	sg_init_one(&sg, out, olen);
	skcipher_request_set_crypt(req, &sg, &sg, olen, &iv);

	/* Do the encryption */
	res = crypto_wait_req(crypto_skcipher_encrypt(req), &wait);
	skcipher_request_free(req);
	if (res < 0) {
<<<<<<< HEAD
		fscrypt_err(inode->i_sb,
			    "Filename encryption failed for inode %lu: %d",
			    inode->i_ino, res);
=======
		fscrypt_err(inode, "Filename encryption failed: %d", res);
>>>>>>> 2bb70f40
		return res;
	}

	return 0;
}

/**
 * fname_decrypt() - decrypt a filename
 *
 * The caller must have allocated sufficient memory for the @oname string.
 *
 * Return: 0 on success, -errno on failure
 */
static int fname_decrypt(struct inode *inode,
				const struct fscrypt_str *iname,
				struct fscrypt_str *oname)
{
	struct skcipher_request *req = NULL;
	DECLARE_CRYPTO_WAIT(wait);
	struct scatterlist src_sg, dst_sg;
	struct fscrypt_info *ci = inode->i_crypt_info;
	struct crypto_skcipher *tfm = ci->ci_ctfm;
	union fscrypt_iv iv;
	int res;

	/* Allocate request */
	req = skcipher_request_alloc(tfm, GFP_NOFS);
	if (!req)
		return -ENOMEM;
	skcipher_request_set_callback(req,
		CRYPTO_TFM_REQ_MAY_BACKLOG | CRYPTO_TFM_REQ_MAY_SLEEP,
		crypto_req_done, &wait);

	/* Initialize IV */
	fscrypt_generate_iv(&iv, 0, ci);

	/* Create decryption request */
	sg_init_one(&src_sg, iname->name, iname->len);
	sg_init_one(&dst_sg, oname->name, oname->len);
	skcipher_request_set_crypt(req, &src_sg, &dst_sg, iname->len, &iv);
	res = crypto_wait_req(crypto_skcipher_decrypt(req), &wait);
	skcipher_request_free(req);
	if (res < 0) {
<<<<<<< HEAD
		fscrypt_err(inode->i_sb,
			    "Filename decryption failed for inode %lu: %d",
			    inode->i_ino, res);
=======
		fscrypt_err(inode, "Filename decryption failed: %d", res);
>>>>>>> 2bb70f40
		return res;
	}

	oname->len = strnlen(oname->name, iname->len);
	return 0;
}

static const char lookup_table[65] =
	"ABCDEFGHIJKLMNOPQRSTUVWXYZabcdefghijklmnopqrstuvwxyz0123456789+,";

#define BASE64_CHARS(nbytes)	DIV_ROUND_UP((nbytes) * 4, 3)

/**
 * base64_encode() -
 *
 * Encodes the input string using characters from the set [A-Za-z0-9+,].
 * The encoded string is roughly 4/3 times the size of the input string.
 *
 * Return: length of the encoded string
 */
static int base64_encode(const u8 *src, int len, char *dst)
{
	int i, bits = 0, ac = 0;
	char *cp = dst;

	for (i = 0; i < len; i++) {
		ac += src[i] << bits;
		bits += 8;
		do {
			*cp++ = lookup_table[ac & 0x3f];
			ac >>= 6;
			bits -= 6;
		} while (bits >= 6);
	}
	if (bits)
		*cp++ = lookup_table[ac & 0x3f];
	return cp - dst;
}

static int base64_decode(const char *src, int len, u8 *dst)
{
	int i, bits = 0, ac = 0;
	const char *p;
	u8 *cp = dst;

	for (i = 0; i < len; i++) {
		p = strchr(lookup_table, src[i]);
		if (p == NULL || src[i] == 0)
			return -2;
		ac += (p - lookup_table) << bits;
		bits += 6;
		if (bits >= 8) {
			*cp++ = ac & 0xff;
			ac >>= 8;
			bits -= 8;
		}
	}
	if (ac)
		return -1;
	return cp - dst;
}

bool fscrypt_fname_encrypted_size(const struct inode *inode, u32 orig_len,
				  u32 max_len, u32 *encrypted_len_ret)
{
<<<<<<< HEAD
	int padding = 4 << (inode->i_crypt_info->ci_flags &
			    FS_POLICY_FLAGS_PAD_MASK);
=======
	const struct fscrypt_info *ci = inode->i_crypt_info;
	int padding = 4 << (fscrypt_policy_flags(&ci->ci_policy) &
			    FSCRYPT_POLICY_FLAGS_PAD_MASK);
>>>>>>> 2bb70f40
	u32 encrypted_len;

	if (orig_len > max_len)
		return false;
	encrypted_len = max(orig_len, (u32)FS_CRYPTO_BLOCK_SIZE);
	encrypted_len = round_up(encrypted_len, padding);
	*encrypted_len_ret = min(encrypted_len, max_len);
	return true;
}

/**
 * fscrypt_fname_alloc_buffer - allocate a buffer for presented filenames
 *
 * Allocate a buffer that is large enough to hold any decrypted or encoded
 * filename (null-terminated), for the given maximum encrypted filename length.
 *
 * Return: 0 on success, -errno on failure
 */
int fscrypt_fname_alloc_buffer(const struct inode *inode,
			       u32 max_encrypted_len,
			       struct fscrypt_str *crypto_str)
{
	const u32 max_encoded_len =
		max_t(u32, BASE64_CHARS(FSCRYPT_FNAME_MAX_UNDIGESTED_SIZE),
		      1 + BASE64_CHARS(sizeof(struct fscrypt_digested_name)));
	u32 max_presented_len;

	max_presented_len = max(max_encoded_len, max_encrypted_len);

	crypto_str->name = kmalloc(max_presented_len + 1, GFP_NOFS);
	if (!crypto_str->name)
		return -ENOMEM;
	crypto_str->len = max_presented_len;
	return 0;
}
EXPORT_SYMBOL(fscrypt_fname_alloc_buffer);

/**
 * fscrypt_fname_free_buffer - free the buffer for presented filenames
 *
 * Free the buffer allocated by fscrypt_fname_alloc_buffer().
 */
void fscrypt_fname_free_buffer(struct fscrypt_str *crypto_str)
{
	if (!crypto_str)
		return;
	kfree(crypto_str->name);
	crypto_str->name = NULL;
}
EXPORT_SYMBOL(fscrypt_fname_free_buffer);

/**
 * fscrypt_fname_disk_to_usr() - converts a filename from disk space to user
 * space
 *
 * The caller must have allocated sufficient memory for the @oname string.
 *
 * If the key is available, we'll decrypt the disk name; otherwise, we'll encode
 * it for presentation.  Short names are directly base64-encoded, while long
 * names are encoded in fscrypt_digested_name format.
 *
 * Return: 0 on success, -errno on failure
 */
int fscrypt_fname_disk_to_usr(struct inode *inode,
			u32 hash, u32 minor_hash,
			const struct fscrypt_str *iname,
			struct fscrypt_str *oname)
{
	const struct qstr qname = FSTR_TO_QSTR(iname);
	struct fscrypt_digested_name digested_name;

	if (fscrypt_is_dot_dotdot(&qname)) {
		oname->name[0] = '.';
		oname->name[iname->len - 1] = '.';
		oname->len = iname->len;
		return 0;
	}

	if (iname->len < FS_CRYPTO_BLOCK_SIZE)
		return -EUCLEAN;

	if (fscrypt_has_encryption_key(inode))
		return fname_decrypt(inode, iname, oname);

	if (iname->len <= FSCRYPT_FNAME_MAX_UNDIGESTED_SIZE) {
		oname->len = base64_encode(iname->name, iname->len,
					   oname->name);
		return 0;
	}
	if (hash) {
		digested_name.hash = hash;
		digested_name.minor_hash = minor_hash;
	} else {
		digested_name.hash = 0;
		digested_name.minor_hash = 0;
	}
	memcpy(digested_name.digest,
	       FSCRYPT_FNAME_DIGEST(iname->name, iname->len),
	       FSCRYPT_FNAME_DIGEST_SIZE);
	oname->name[0] = '_';
	oname->len = 1 + base64_encode((const u8 *)&digested_name,
				       sizeof(digested_name), oname->name + 1);
	return 0;
}
EXPORT_SYMBOL(fscrypt_fname_disk_to_usr);

/**
 * fscrypt_setup_filename() - prepare to search a possibly encrypted directory
 * @dir: the directory that will be searched
 * @iname: the user-provided filename being searched for
 * @lookup: 1 if we're allowed to proceed without the key because it's
 *	->lookup() or we're finding the dir_entry for deletion; 0 if we cannot
 *	proceed without the key because we're going to create the dir_entry.
 * @fname: the filename information to be filled in
 *
 * Given a user-provided filename @iname, this function sets @fname->disk_name
 * to the name that would be stored in the on-disk directory entry, if possible.
 * If the directory is unencrypted this is simply @iname.  Else, if we have the
 * directory's encryption key, then @iname is the plaintext, so we encrypt it to
 * get the disk_name.
 *
 * Else, for keyless @lookup operations, @iname is the presented ciphertext, so
 * we decode it to get either the ciphertext disk_name (for short names) or the
 * fscrypt_digested_name (for long names).  Non-@lookup operations will be
 * impossible in this case, so we fail them with ENOKEY.
 *
 * If successful, fscrypt_free_filename() must be called later to clean up.
 *
 * Return: 0 on success, -errno on failure
 */
int fscrypt_setup_filename(struct inode *dir, const struct qstr *iname,
			      int lookup, struct fscrypt_name *fname)
{
	int ret;
	int digested;

	memset(fname, 0, sizeof(struct fscrypt_name));
	fname->usr_fname = iname;

	if (!IS_ENCRYPTED(dir) || fscrypt_is_dot_dotdot(iname)) {
		fname->disk_name.name = (unsigned char *)iname->name;
		fname->disk_name.len = iname->len;
		return 0;
	}
	ret = fscrypt_get_encryption_info(dir);
	if (ret)
		return ret;

<<<<<<< HEAD
	if (dir->i_crypt_info) {
=======
	if (fscrypt_has_encryption_key(dir)) {
>>>>>>> 2bb70f40
		if (!fscrypt_fname_encrypted_size(dir, iname->len,
						  dir->i_sb->s_cop->max_namelen,
						  &fname->crypto_buf.len))
			return -ENAMETOOLONG;
		fname->crypto_buf.name = kmalloc(fname->crypto_buf.len,
						 GFP_NOFS);
		if (!fname->crypto_buf.name)
			return -ENOMEM;

		ret = fname_encrypt(dir, iname, fname->crypto_buf.name,
				    fname->crypto_buf.len);
		if (ret)
			goto errout;
		fname->disk_name.name = fname->crypto_buf.name;
		fname->disk_name.len = fname->crypto_buf.len;
		return 0;
	}
	if (!lookup)
		return -ENOKEY;
	fname->is_ciphertext_name = true;

	/*
	 * We don't have the key and we are doing a lookup; decode the
	 * user-supplied name
	 */
	if (iname->name[0] == '_') {
		if (iname->len !=
		    1 + BASE64_CHARS(sizeof(struct fscrypt_digested_name)))
			return -ENOENT;
		digested = 1;
	} else {
		if (iname->len >
		    BASE64_CHARS(FSCRYPT_FNAME_MAX_UNDIGESTED_SIZE))
			return -ENOENT;
		digested = 0;
	}

	fname->crypto_buf.name =
		kmalloc(max_t(size_t, FSCRYPT_FNAME_MAX_UNDIGESTED_SIZE,
			      sizeof(struct fscrypt_digested_name)),
			GFP_KERNEL);
	if (fname->crypto_buf.name == NULL)
		return -ENOMEM;

	ret = base64_decode(iname->name + digested, iname->len - digested,
			    fname->crypto_buf.name);
	if (ret < 0) {
		ret = -ENOENT;
		goto errout;
	}
	fname->crypto_buf.len = ret;
	if (digested) {
		const struct fscrypt_digested_name *n =
			(const void *)fname->crypto_buf.name;
		fname->hash = n->hash;
		fname->minor_hash = n->minor_hash;
	} else {
		fname->disk_name.name = fname->crypto_buf.name;
		fname->disk_name.len = fname->crypto_buf.len;
	}
	return 0;

errout:
	kfree(fname->crypto_buf.name);
	return ret;
}
EXPORT_SYMBOL(fscrypt_setup_filename);<|MERGE_RESOLUTION|>--- conflicted
+++ resolved
@@ -12,10 +12,6 @@
  */
 
 #include <linux/scatterlist.h>
-<<<<<<< HEAD
-#include <linux/ratelimit.h>
-=======
->>>>>>> 2bb70f40
 #include <crypto/skcipher.h>
 #include "fscrypt_private.h"
 
@@ -75,13 +71,7 @@
 	res = crypto_wait_req(crypto_skcipher_encrypt(req), &wait);
 	skcipher_request_free(req);
 	if (res < 0) {
-<<<<<<< HEAD
-		fscrypt_err(inode->i_sb,
-			    "Filename encryption failed for inode %lu: %d",
-			    inode->i_ino, res);
-=======
 		fscrypt_err(inode, "Filename encryption failed: %d", res);
->>>>>>> 2bb70f40
 		return res;
 	}
 
@@ -125,13 +115,7 @@
 	res = crypto_wait_req(crypto_skcipher_decrypt(req), &wait);
 	skcipher_request_free(req);
 	if (res < 0) {
-<<<<<<< HEAD
-		fscrypt_err(inode->i_sb,
-			    "Filename decryption failed for inode %lu: %d",
-			    inode->i_ino, res);
-=======
 		fscrypt_err(inode, "Filename decryption failed: %d", res);
->>>>>>> 2bb70f40
 		return res;
 	}
 
@@ -197,14 +181,9 @@
 bool fscrypt_fname_encrypted_size(const struct inode *inode, u32 orig_len,
 				  u32 max_len, u32 *encrypted_len_ret)
 {
-<<<<<<< HEAD
-	int padding = 4 << (inode->i_crypt_info->ci_flags &
-			    FS_POLICY_FLAGS_PAD_MASK);
-=======
 	const struct fscrypt_info *ci = inode->i_crypt_info;
 	int padding = 4 << (fscrypt_policy_flags(&ci->ci_policy) &
 			    FSCRYPT_POLICY_FLAGS_PAD_MASK);
->>>>>>> 2bb70f40
 	u32 encrypted_len;
 
 	if (orig_len > max_len)
@@ -353,11 +332,7 @@
 	if (ret)
 		return ret;
 
-<<<<<<< HEAD
-	if (dir->i_crypt_info) {
-=======
 	if (fscrypt_has_encryption_key(dir)) {
->>>>>>> 2bb70f40
 		if (!fscrypt_fname_encrypted_size(dir, iname->len,
 						  dir->i_sb->s_cop->max_namelen,
 						  &fname->crypto_buf.len))
