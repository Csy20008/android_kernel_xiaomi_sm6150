--- conflicted
+++ resolved
@@ -751,11 +751,8 @@
 
 	/* First cpu with maximum and minimum original capacity */
 	int max_cap_orig_cpu, min_cap_orig_cpu;
-<<<<<<< HEAD
 	/* First cpu with mid capacity */
 	int mid_cap_orig_cpu;
-=======
->>>>>>> 5564e263
 };
 
 extern struct root_domain def_root_domain;
@@ -872,7 +869,6 @@
 #endif
 
 #ifdef CONFIG_SCHED_WALT
-<<<<<<< HEAD
 	struct sched_cluster *cluster;
 	struct cpumask freq_domain_cpumask;
 	struct walt_sched_stats walt_stats;
@@ -890,15 +886,10 @@
 	struct cpu_cycle cc;
 	u64 old_busy_time, old_busy_time_group;
 	u64 old_estimated_time;
-=======
-	u64 cumulative_runnable_avg;
-	u64 window_start;
->>>>>>> 5564e263
 	u64 curr_runnable_sum;
 	u64 prev_runnable_sum;
 	u64 nt_curr_runnable_sum;
 	u64 nt_prev_runnable_sum;
-<<<<<<< HEAD
 	u64 cum_window_demand_scaled;
 	struct group_cpu_time grp_time;
 	struct load_subtractions load_subs[NUM_TRACKED_WINDOWS];
@@ -913,15 +904,6 @@
 	u64 cycles;
 #endif /* CONFIG_SCHED_WALT */
 
-=======
-	u64 cur_irqload;
-	u64 avg_irqload;
-	u64 irqload_ts;
-	u64 cum_window_demand;
-#endif /* CONFIG_SCHED_WALT */
-
-
->>>>>>> 5564e263
 #ifdef CONFIG_IRQ_TIME_ACCOUNTING
 	u64 prev_irq_time;
 #endif
@@ -1703,13 +1685,10 @@
 static inline int idle_get_state_idx(struct rq *rq)
 {
 	WARN_ON(!rcu_read_lock_held());
-<<<<<<< HEAD
 
 	if (rq->nr_running || cpu_of(rq) == raw_smp_processor_id())
 		return -1;
 
-=======
->>>>>>> 5564e263
 	return rq->idle_state_idx;
 }
 #else
@@ -1919,7 +1898,6 @@
 }
 
 extern unsigned int sysctl_sched_use_walt_cpu_util;
-<<<<<<< HEAD
 extern unsigned int walt_disabled;
 
 static inline unsigned long task_util(struct task_struct *p)
@@ -2070,10 +2048,17 @@
 
 #else
 
+static inline unsigned long cpu_util_rt(int cpu)
+{
+	struct rt_rq *rt_rq = &(cpu_rq(cpu)->rt);
+
+	return rt_rq->avg.util_avg;
+}
+
 static inline unsigned long
 cpu_util_freq(int cpu, struct sched_walt_cpu_load *walt_load)
 {
-	return cpu_util(cpu);
+	return min(cpu_util(cpu) + cpu_util_rt(cpu), capacity_orig_of(cpu));
 }
 
 #define sched_ravg_window TICK_NSEC
@@ -2094,10 +2079,6 @@
 	cpu_capacity /= SCHED_CAPACITY_SCALE;
 	return cpu_capacity;
 }
-=======
-extern unsigned int walt_ravg_window;
-extern bool walt_disabled;
->>>>>>> 5564e263
 
 #endif /* CONFIG_SMP */
 
