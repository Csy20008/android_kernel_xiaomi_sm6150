--- conflicted
+++ resolved
@@ -409,11 +409,8 @@
 	struct page *page = NULL;
 	int ret = -ENOMEM;
 	int retry_after_sleep = 0;
-<<<<<<< HEAD
-=======
 	int max_retries = 2;
 	int available_regions = 0;
->>>>>>> d8914c3a
 
 	if (!cma || !cma->count)
 		return NULL;
@@ -438,11 +435,6 @@
 				bitmap_maxno, start, bitmap_count, mask,
 				offset);
 		if (bitmap_no >= bitmap_maxno) {
-<<<<<<< HEAD
-			if (retry_after_sleep < 2) {
-				start = 0;
-				/*
-=======
 			if (retry_after_sleep < max_retries) {
 				start = 0;
 				/*
@@ -453,7 +445,6 @@
 					max_retries = 5;
 				available_regions = 0;
 				/*
->>>>>>> d8914c3a
 				 * Page may be momentarily pinned by some other
 				 * process which has been scheduled out, eg.
 				 * in exit path, during unmap call, or process
