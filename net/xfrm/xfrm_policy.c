--- conflicted
+++ resolved
@@ -45,14 +45,8 @@
 	u8 flags;
 };
 
-<<<<<<< HEAD
-static DEFINE_PER_CPU(struct xfrm_dst *, xfrm_last_dst);
-static struct work_struct *xfrm_pcpu_work __read_mostly;
 static DEFINE_SPINLOCK(xfrm_if_cb_lock);
 static struct xfrm_if_cb const __rcu *xfrm_if_cb __read_mostly;
-
-=======
->>>>>>> b5260801
 static DEFINE_SPINLOCK(xfrm_policy_afinfo_lock);
 static struct xfrm_policy_afinfo const __rcu *xfrm_policy_afinfo[AF_INET6 + 1]
 						__read_mostly;
