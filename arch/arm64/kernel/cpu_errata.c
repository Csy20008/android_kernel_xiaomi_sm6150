--- conflicted
+++ resolved
@@ -263,45 +263,6 @@
 }
 early_param("ssbd", ssbd_cfg);
 
-<<<<<<< HEAD
-=======
-void __init arm64_update_smccc_conduit(struct alt_instr *alt,
-				       __le32 *origptr, __le32 *updptr,
-				       int nr_inst)
-{
-	u32 insn;
-
-	BUG_ON(nr_inst != 1);
-
-	switch (psci_ops.conduit) {
-	case PSCI_CONDUIT_HVC:
-		insn = aarch64_insn_get_hvc_value();
-		break;
-	case PSCI_CONDUIT_SMC:
-		insn = aarch64_insn_get_smc_value();
-		break;
-	default:
-		return;
-	}
-
-	*updptr = cpu_to_le32(insn);
-}
-
-void __init arm64_enable_wa2_handling(struct alt_instr *alt,
-				      __le32 *origptr, __le32 *updptr,
-				      int nr_inst)
-{
-	BUG_ON(nr_inst != 1);
-	/*
-	 * Only allow mitigation on EL1 entry/exit and guest
-	 * ARCH_WORKAROUND_2 handling if the SSBD state allows it to
-	 * be flipped.
-	 */
-	if (arm64_get_ssbd_state() == ARM64_SSBD_KERNEL)
-		*updptr = cpu_to_le32(aarch64_insn_gen_nop());
-}
-
->>>>>>> b7e55e84
 void arm64_set_ssbd_mitigation(bool state)
 {
 	switch (psci_ops.conduit) {
@@ -401,11 +362,7 @@
 
 	return required;
 }
-<<<<<<< HEAD
-#endif /* CONFIG_ARM64_SSBD */
-=======
 #endif	/* CONFIG_ARM64_SSBD */
->>>>>>> b7e55e84
 
 #define MIDR_RANGE(model, min, max) \
 	.def_scope = SCOPE_LOCAL_CPU, \
