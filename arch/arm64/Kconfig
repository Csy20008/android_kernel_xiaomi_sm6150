--- conflicted
+++ resolved
@@ -1362,7 +1362,6 @@
 	  Space separated list of names of dtbs to append when
 	  building a concatenated Image.gz-dtb.
 
-<<<<<<< HEAD
 choice
 	prompt "Kernel compression method"
 	default BUILD_ARM64_KERNEL_COMPRESSION_GZIP
@@ -1402,8 +1401,6 @@
 	depends on OF
 	help
 	  This option enables support for DT overlay compilation.
-=======
->>>>>>> 2bb70f40
 endmenu
 
 menu "Userspace binary formats"
