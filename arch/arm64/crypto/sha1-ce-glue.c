--- conflicted
+++ resolved
@@ -17,12 +17,6 @@
 #include <linux/crypto.h>
 #include <linux/module.h>
 
-<<<<<<< HEAD
-#define ASM_EXPORT(sym, val) \
-	asm(".globl " #sym "; .set " #sym ", %c0" :: "I"(val));
-
-=======
->>>>>>> 5771a8c0
 MODULE_DESCRIPTION("SHA1 secure hash using ARMv8 Crypto Extensions");
 MODULE_AUTHOR("Ard Biesheuvel <ard.biesheuvel@linaro.org>");
 MODULE_LICENSE("GPL v2");
