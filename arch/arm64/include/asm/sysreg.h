--- conflicted
+++ resolved
@@ -382,11 +382,8 @@
 #endif
 
 /* id_aa64isar0 */
-<<<<<<< HEAD
-=======
 #define ID_AA64ISAR0_TS_SHIFT		52
 #define ID_AA64ISAR0_FHM_SHIFT		48
->>>>>>> ddef1e8e
 #define ID_AA64ISAR0_DP_SHIFT		44
 #define ID_AA64ISAR0_SM4_SHIFT		40
 #define ID_AA64ISAR0_SM3_SHIFT		36
