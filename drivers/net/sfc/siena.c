/****************************************************************************
 * Driver for Solarflare Solarstorm network controllers and boards
 * Copyright 2005-2006 Fen Systems Ltd.
 * Copyright 2006-2009 Solarflare Communications Inc.
 *
 * This program is free software; you can redistribute it and/or modify it
 * under the terms of the GNU General Public License version 2 as published
 * by the Free Software Foundation, incorporated herein by reference.
 */

#include <linux/bitops.h>
#include <linux/delay.h>
#include <linux/pci.h>
#include <linux/module.h>
#include <linux/slab.h>
#include <linux/random.h>
#include "net_driver.h"
#include "bitfield.h"
#include "efx.h"
#include "nic.h"
#include "mac.h"
#include "spi.h"
#include "regs.h"
#include "io.h"
#include "phy.h"
#include "workarounds.h"
#include "mcdi.h"
#include "mcdi_pcol.h"

/* Hardware control for SFC9000 family including SFL9021 (aka Siena). */

static void siena_init_wol(struct efx_nic *efx);


static void siena_push_irq_moderation(struct efx_channel *channel)
{
	efx_dword_t timer_cmd;

	if (channel->irq_moderation)
		EFX_POPULATE_DWORD_2(timer_cmd,
				     FRF_CZ_TC_TIMER_MODE,
				     FFE_CZ_TIMER_MODE_INT_HLDOFF,
				     FRF_CZ_TC_TIMER_VAL,
				     channel->irq_moderation - 1);
	else
		EFX_POPULATE_DWORD_2(timer_cmd,
				     FRF_CZ_TC_TIMER_MODE,
				     FFE_CZ_TIMER_MODE_DIS,
				     FRF_CZ_TC_TIMER_VAL, 0);
	efx_writed_page_locked(channel->efx, &timer_cmd, FR_BZ_TIMER_COMMAND_P0,
			       channel->channel);
}

static void siena_push_multicast_hash(struct efx_nic *efx)
{
	WARN_ON(!mutex_is_locked(&efx->mac_lock));

	efx_mcdi_rpc(efx, MC_CMD_SET_MCAST_HASH,
		     efx->multicast_hash.byte, sizeof(efx->multicast_hash),
		     NULL, 0, NULL);
}

static int siena_mdio_write(struct net_device *net_dev,
			    int prtad, int devad, u16 addr, u16 value)
{
	struct efx_nic *efx = netdev_priv(net_dev);
	uint32_t status;
	int rc;

	rc = efx_mcdi_mdio_write(efx, efx->mdio_bus, prtad, devad,
				 addr, value, &status);
	if (rc)
		return rc;
	if (status != MC_CMD_MDIO_STATUS_GOOD)
		return -EIO;

	return 0;
}

static int siena_mdio_read(struct net_device *net_dev,
			   int prtad, int devad, u16 addr)
{
	struct efx_nic *efx = netdev_priv(net_dev);
	uint16_t value;
	uint32_t status;
	int rc;

	rc = efx_mcdi_mdio_read(efx, efx->mdio_bus, prtad, devad,
				addr, &value, &status);
	if (rc)
		return rc;
	if (status != MC_CMD_MDIO_STATUS_GOOD)
		return -EIO;

	return (int)value;
}

/* This call is responsible for hooking in the MAC and PHY operations */
static int siena_probe_port(struct efx_nic *efx)
{
	int rc;

	/* Hook in PHY operations table */
	efx->phy_op = &efx_mcdi_phy_ops;

	/* Set up MDIO structure for PHY */
	efx->mdio.mode_support = MDIO_SUPPORTS_C45 | MDIO_EMULATE_C22;
	efx->mdio.mdio_read = siena_mdio_read;
	efx->mdio.mdio_write = siena_mdio_write;

	/* Fill out MDIO structure, loopback modes, and initial link state */
	rc = efx->phy_op->probe(efx);
	if (rc != 0)
		return rc;

	/* Allocate buffer for stats */
	rc = efx_nic_alloc_buffer(efx, &efx->stats_buffer,
				  MC_CMD_MAC_NSTATS * sizeof(u64));
	if (rc)
		return rc;
	EFX_LOG(efx, "stats buffer at %llx (virt %p phys %llx)\n",
		(u64)efx->stats_buffer.dma_addr,
		efx->stats_buffer.addr,
		(u64)virt_to_phys(efx->stats_buffer.addr));

	efx_mcdi_mac_stats(efx, efx->stats_buffer.dma_addr, 0, 0, 1);

	return 0;
}

void siena_remove_port(struct efx_nic *efx)
{
	efx->phy_op->remove(efx);
	efx_nic_free_buffer(efx, &efx->stats_buffer);
}

static const struct efx_nic_register_test siena_register_tests[] = {
	{ FR_AZ_ADR_REGION,
	  EFX_OWORD32(0x0003FFFF, 0x0003FFFF, 0x0003FFFF, 0x0003FFFF) },
	{ FR_CZ_USR_EV_CFG,
	  EFX_OWORD32(0x000103FF, 0x00000000, 0x00000000, 0x00000000) },
	{ FR_AZ_RX_CFG,
	  EFX_OWORD32(0xFFFFFFFE, 0xFFFFFFFF, 0x0003FFFF, 0x00000000) },
	{ FR_AZ_TX_CFG,
	  EFX_OWORD32(0x7FFF0037, 0xFFFF8000, 0xFFFFFFFF, 0x03FFFFFF) },
	{ FR_AZ_TX_RESERVED,
	  EFX_OWORD32(0xFFFEFE80, 0x1FFFFFFF, 0x020000FE, 0x007FFFFF) },
	{ FR_AZ_SRM_TX_DC_CFG,
	  EFX_OWORD32(0x001FFFFF, 0x00000000, 0x00000000, 0x00000000) },
	{ FR_AZ_RX_DC_CFG,
	  EFX_OWORD32(0x00000003, 0x00000000, 0x00000000, 0x00000000) },
	{ FR_AZ_RX_DC_PF_WM,
	  EFX_OWORD32(0x000003FF, 0x00000000, 0x00000000, 0x00000000) },
	{ FR_BZ_DP_CTRL,
	  EFX_OWORD32(0x00000FFF, 0x00000000, 0x00000000, 0x00000000) },
	{ FR_BZ_RX_RSS_TKEY,
	  EFX_OWORD32(0xFFFFFFFF, 0xFFFFFFFF, 0xFFFFFFFF, 0xFFFFFFFF) },
	{ FR_CZ_RX_RSS_IPV6_REG1,
	  EFX_OWORD32(0xFFFFFFFF, 0xFFFFFFFF, 0xFFFFFFFF, 0xFFFFFFFF) },
	{ FR_CZ_RX_RSS_IPV6_REG2,
	  EFX_OWORD32(0xFFFFFFFF, 0xFFFFFFFF, 0xFFFFFFFF, 0xFFFFFFFF) },
	{ FR_CZ_RX_RSS_IPV6_REG3,
	  EFX_OWORD32(0xFFFFFFFF, 0xFFFFFFFF, 0x00000007, 0x00000000) },
};

static int siena_test_registers(struct efx_nic *efx)
{
	return efx_nic_test_registers(efx, siena_register_tests,
				      ARRAY_SIZE(siena_register_tests));
}

/**************************************************************************
 *
 * Device reset
 *
 **************************************************************************
 */

static int siena_reset_hw(struct efx_nic *efx, enum reset_type method)
{
	int rc;

	/* Recover from a failed assertion pre-reset */
	rc = efx_mcdi_handle_assertion(efx);
	if (rc)
		return rc;

	if (method == RESET_TYPE_WORLD)
		return efx_mcdi_reset_mc(efx);
	else
		return efx_mcdi_reset_port(efx);
}

static int siena_probe_nvconfig(struct efx_nic *efx)
{
	int rc;

	rc = efx_mcdi_get_board_cfg(efx, efx->mac_address, NULL);
	if (rc)
		return rc;

	return 0;
}

static int siena_probe_nic(struct efx_nic *efx)
{
	struct siena_nic_data *nic_data;
	bool already_attached = 0;
	efx_oword_t reg;
	int rc;

	/* Allocate storage for hardware specific data */
	nic_data = kzalloc(sizeof(struct siena_nic_data), GFP_KERNEL);
	if (!nic_data)
		return -ENOMEM;
	efx->nic_data = nic_data;

	if (efx_nic_fpga_ver(efx) != 0) {
		EFX_ERR(efx, "Siena FPGA not supported\n");
		rc = -ENODEV;
		goto fail1;
	}

	efx_reado(efx, &reg, FR_AZ_CS_DEBUG);
<<<<<<< HEAD
	efx->port_num = EFX_OWORD_FIELD(reg, FRF_CZ_CS_PORT_NUM) - 1;
=======
	efx->net_dev->dev_id = EFX_OWORD_FIELD(reg, FRF_CZ_CS_PORT_NUM) - 1;
>>>>>>> 024a07ba

	efx_mcdi_init(efx);

	/* Recover from a failed assertion before probing */
	rc = efx_mcdi_handle_assertion(efx);
	if (rc)
		goto fail1;

	rc = efx_mcdi_fwver(efx, &nic_data->fw_version, &nic_data->fw_build);
	if (rc) {
		EFX_ERR(efx, "Failed to read MCPU firmware version - "
			"rc %d\n", rc);
		goto fail1; /* MCPU absent? */
	}

	/* Let the BMC know that the driver is now in charge of link and
	 * filter settings. We must do this before we reset the NIC */
	rc = efx_mcdi_drv_attach(efx, true, &already_attached);
	if (rc) {
		EFX_ERR(efx, "Unable to register driver with MCPU\n");
		goto fail2;
	}
	if (already_attached)
		/* Not a fatal error */
		EFX_ERR(efx, "Host already registered with MCPU\n");

	/* Now we can reset the NIC */
	rc = siena_reset_hw(efx, RESET_TYPE_ALL);
	if (rc) {
		EFX_ERR(efx, "failed to reset NIC\n");
		goto fail3;
	}

	siena_init_wol(efx);

	/* Allocate memory for INT_KER */
	rc = efx_nic_alloc_buffer(efx, &efx->irq_status, sizeof(efx_oword_t));
	if (rc)
		goto fail4;
	BUG_ON(efx->irq_status.dma_addr & 0x0f);

	EFX_LOG(efx, "INT_KER at %llx (virt %p phys %llx)\n",
		(unsigned long long)efx->irq_status.dma_addr,
		efx->irq_status.addr,
		(unsigned long long)virt_to_phys(efx->irq_status.addr));

	/* Read in the non-volatile configuration */
	rc = siena_probe_nvconfig(efx);
	if (rc == -EINVAL) {
		EFX_ERR(efx, "NVRAM is invalid therefore using defaults\n");
		efx->phy_type = PHY_TYPE_NONE;
		efx->mdio.prtad = MDIO_PRTAD_NONE;
	} else if (rc) {
		goto fail5;
	}

	get_random_bytes(&nic_data->ipv6_rss_key,
			 sizeof(nic_data->ipv6_rss_key));

	return 0;

fail5:
	efx_nic_free_buffer(efx, &efx->irq_status);
fail4:
fail3:
	efx_mcdi_drv_attach(efx, false, NULL);
fail2:
fail1:
	kfree(efx->nic_data);
	return rc;
}

/* This call performs hardware-specific global initialisation, such as
 * defining the descriptor cache sizes and number of RSS channels.
 * It does not set up any buffers, descriptor rings or event queues.
 */
static int siena_init_nic(struct efx_nic *efx)
{
	struct siena_nic_data *nic_data = efx->nic_data;
	efx_oword_t temp;
	int rc;

	/* Recover from a failed assertion post-reset */
	rc = efx_mcdi_handle_assertion(efx);
	if (rc)
		return rc;

	/* Squash TX of packets of 16 bytes or less */
	efx_reado(efx, &temp, FR_AZ_TX_RESERVED);
	EFX_SET_OWORD_FIELD(temp, FRF_BZ_TX_FLUSH_MIN_LEN_EN, 1);
	efx_writeo(efx, &temp, FR_AZ_TX_RESERVED);

	/* Do not enable TX_NO_EOP_DISC_EN, since it limits packets to 16
	 * descriptors (which is bad).
	 */
	efx_reado(efx, &temp, FR_AZ_TX_CFG);
	EFX_SET_OWORD_FIELD(temp, FRF_AZ_TX_NO_EOP_DISC_EN, 0);
	EFX_SET_OWORD_FIELD(temp, FRF_CZ_TX_FILTER_EN_BIT, 1);
	efx_writeo(efx, &temp, FR_AZ_TX_CFG);

	efx_reado(efx, &temp, FR_AZ_RX_CFG);
	EFX_SET_OWORD_FIELD(temp, FRF_BZ_RX_DESC_PUSH_EN, 0);
	EFX_SET_OWORD_FIELD(temp, FRF_BZ_RX_INGR_EN, 1);
	efx_writeo(efx, &temp, FR_AZ_RX_CFG);

	/* Enable IPv6 RSS */
	BUILD_BUG_ON(sizeof(nic_data->ipv6_rss_key) !=
		     2 * sizeof(temp) + FRF_CZ_RX_RSS_IPV6_TKEY_HI_WIDTH / 8 ||
		     FRF_CZ_RX_RSS_IPV6_TKEY_HI_LBN != 0);
	memcpy(&temp, nic_data->ipv6_rss_key, sizeof(temp));
	efx_writeo(efx, &temp, FR_CZ_RX_RSS_IPV6_REG1);
	memcpy(&temp, nic_data->ipv6_rss_key + sizeof(temp), sizeof(temp));
	efx_writeo(efx, &temp, FR_CZ_RX_RSS_IPV6_REG2);
	EFX_POPULATE_OWORD_2(temp, FRF_CZ_RX_RSS_IPV6_THASH_ENABLE, 1,
			     FRF_CZ_RX_RSS_IPV6_IP_THASH_ENABLE, 1);
	memcpy(&temp, nic_data->ipv6_rss_key + 2 * sizeof(temp),
	       FRF_CZ_RX_RSS_IPV6_TKEY_HI_WIDTH / 8);
	efx_writeo(efx, &temp, FR_CZ_RX_RSS_IPV6_REG3);

	if (efx_nic_rx_xoff_thresh >= 0 || efx_nic_rx_xon_thresh >= 0)
		/* No MCDI operation has been defined to set thresholds */
		EFX_ERR(efx, "ignoring RX flow control thresholds\n");

	/* Enable event logging */
	rc = efx_mcdi_log_ctrl(efx, true, false, 0);
	if (rc)
		return rc;

	/* Set destination of both TX and RX Flush events */
	EFX_POPULATE_OWORD_1(temp, FRF_BZ_FLS_EVQ_ID, 0);
	efx_writeo(efx, &temp, FR_BZ_DP_CTRL);

	EFX_POPULATE_OWORD_1(temp, FRF_CZ_USREV_DIS, 1);
	efx_writeo(efx, &temp, FR_CZ_USR_EV_CFG);

	efx_nic_init_common(efx);
	return 0;
}

static void siena_remove_nic(struct efx_nic *efx)
{
	efx_nic_free_buffer(efx, &efx->irq_status);

	siena_reset_hw(efx, RESET_TYPE_ALL);

	/* Relinquish the device back to the BMC */
	if (efx_nic_has_mc(efx))
		efx_mcdi_drv_attach(efx, false, NULL);

	/* Tear down the private nic state */
	kfree(efx->nic_data);
	efx->nic_data = NULL;
}

#define STATS_GENERATION_INVALID ((u64)(-1))

static int siena_try_update_nic_stats(struct efx_nic *efx)
{
	u64 *dma_stats;
	struct efx_mac_stats *mac_stats;
	u64 generation_start;
	u64 generation_end;

	mac_stats = &efx->mac_stats;
	dma_stats = (u64 *)efx->stats_buffer.addr;

	generation_end = dma_stats[MC_CMD_MAC_GENERATION_END];
	if (generation_end == STATS_GENERATION_INVALID)
		return 0;
	rmb();

#define MAC_STAT(M, D) \
	mac_stats->M = dma_stats[MC_CMD_MAC_ ## D]

	MAC_STAT(tx_bytes, TX_BYTES);
	MAC_STAT(tx_bad_bytes, TX_BAD_BYTES);
	mac_stats->tx_good_bytes = (mac_stats->tx_bytes -
				    mac_stats->tx_bad_bytes);
	MAC_STAT(tx_packets, TX_PKTS);
	MAC_STAT(tx_bad, TX_BAD_FCS_PKTS);
	MAC_STAT(tx_pause, TX_PAUSE_PKTS);
	MAC_STAT(tx_control, TX_CONTROL_PKTS);
	MAC_STAT(tx_unicast, TX_UNICAST_PKTS);
	MAC_STAT(tx_multicast, TX_MULTICAST_PKTS);
	MAC_STAT(tx_broadcast, TX_BROADCAST_PKTS);
	MAC_STAT(tx_lt64, TX_LT64_PKTS);
	MAC_STAT(tx_64, TX_64_PKTS);
	MAC_STAT(tx_65_to_127, TX_65_TO_127_PKTS);
	MAC_STAT(tx_128_to_255, TX_128_TO_255_PKTS);
	MAC_STAT(tx_256_to_511, TX_256_TO_511_PKTS);
	MAC_STAT(tx_512_to_1023, TX_512_TO_1023_PKTS);
	MAC_STAT(tx_1024_to_15xx, TX_1024_TO_15XX_PKTS);
	MAC_STAT(tx_15xx_to_jumbo, TX_15XX_TO_JUMBO_PKTS);
	MAC_STAT(tx_gtjumbo, TX_GTJUMBO_PKTS);
	mac_stats->tx_collision = 0;
	MAC_STAT(tx_single_collision, TX_SINGLE_COLLISION_PKTS);
	MAC_STAT(tx_multiple_collision, TX_MULTIPLE_COLLISION_PKTS);
	MAC_STAT(tx_excessive_collision, TX_EXCESSIVE_COLLISION_PKTS);
	MAC_STAT(tx_deferred, TX_DEFERRED_PKTS);
	MAC_STAT(tx_late_collision, TX_LATE_COLLISION_PKTS);
	mac_stats->tx_collision = (mac_stats->tx_single_collision +
				   mac_stats->tx_multiple_collision +
				   mac_stats->tx_excessive_collision +
				   mac_stats->tx_late_collision);
	MAC_STAT(tx_excessive_deferred, TX_EXCESSIVE_DEFERRED_PKTS);
	MAC_STAT(tx_non_tcpudp, TX_NON_TCPUDP_PKTS);
	MAC_STAT(tx_mac_src_error, TX_MAC_SRC_ERR_PKTS);
	MAC_STAT(tx_ip_src_error, TX_IP_SRC_ERR_PKTS);
	MAC_STAT(rx_bytes, RX_BYTES);
	MAC_STAT(rx_bad_bytes, RX_BAD_BYTES);
	mac_stats->rx_good_bytes = (mac_stats->rx_bytes -
				    mac_stats->rx_bad_bytes);
	MAC_STAT(rx_packets, RX_PKTS);
	MAC_STAT(rx_good, RX_GOOD_PKTS);
	mac_stats->rx_bad = mac_stats->rx_packets - mac_stats->rx_good;
	MAC_STAT(rx_pause, RX_PAUSE_PKTS);
	MAC_STAT(rx_control, RX_CONTROL_PKTS);
	MAC_STAT(rx_unicast, RX_UNICAST_PKTS);
	MAC_STAT(rx_multicast, RX_MULTICAST_PKTS);
	MAC_STAT(rx_broadcast, RX_BROADCAST_PKTS);
	MAC_STAT(rx_lt64, RX_UNDERSIZE_PKTS);
	MAC_STAT(rx_64, RX_64_PKTS);
	MAC_STAT(rx_65_to_127, RX_65_TO_127_PKTS);
	MAC_STAT(rx_128_to_255, RX_128_TO_255_PKTS);
	MAC_STAT(rx_256_to_511, RX_256_TO_511_PKTS);
	MAC_STAT(rx_512_to_1023, RX_512_TO_1023_PKTS);
	MAC_STAT(rx_1024_to_15xx, RX_1024_TO_15XX_PKTS);
	MAC_STAT(rx_15xx_to_jumbo, RX_15XX_TO_JUMBO_PKTS);
	MAC_STAT(rx_gtjumbo, RX_GTJUMBO_PKTS);
	mac_stats->rx_bad_lt64 = 0;
	mac_stats->rx_bad_64_to_15xx = 0;
	mac_stats->rx_bad_15xx_to_jumbo = 0;
	MAC_STAT(rx_bad_gtjumbo, RX_JABBER_PKTS);
	MAC_STAT(rx_overflow, RX_OVERFLOW_PKTS);
	mac_stats->rx_missed = 0;
	MAC_STAT(rx_false_carrier, RX_FALSE_CARRIER_PKTS);
	MAC_STAT(rx_symbol_error, RX_SYMBOL_ERROR_PKTS);
	MAC_STAT(rx_align_error, RX_ALIGN_ERROR_PKTS);
	MAC_STAT(rx_length_error, RX_LENGTH_ERROR_PKTS);
	MAC_STAT(rx_internal_error, RX_INTERNAL_ERROR_PKTS);
	mac_stats->rx_good_lt64 = 0;

	efx->n_rx_nodesc_drop_cnt = dma_stats[MC_CMD_MAC_RX_NODESC_DROPS];

#undef MAC_STAT

	rmb();
	generation_start = dma_stats[MC_CMD_MAC_GENERATION_START];
	if (generation_end != generation_start)
		return -EAGAIN;

	return 0;
}

static void siena_update_nic_stats(struct efx_nic *efx)
{
	int retry;

	/* If we're unlucky enough to read statistics wduring the DMA, wait
	 * up to 10ms for it to finish (typically takes <500us) */
	for (retry = 0; retry < 100; ++retry) {
		if (siena_try_update_nic_stats(efx) == 0)
			return;
		udelay(100);
	}

	/* Use the old values instead */
}

static void siena_start_nic_stats(struct efx_nic *efx)
{
	u64 *dma_stats = (u64 *)efx->stats_buffer.addr;

	dma_stats[MC_CMD_MAC_GENERATION_END] = STATS_GENERATION_INVALID;

	efx_mcdi_mac_stats(efx, efx->stats_buffer.dma_addr,
			   MC_CMD_MAC_NSTATS * sizeof(u64), 1, 0);
}

static void siena_stop_nic_stats(struct efx_nic *efx)
{
	efx_mcdi_mac_stats(efx, efx->stats_buffer.dma_addr, 0, 0, 0);
}

void siena_print_fwver(struct efx_nic *efx, char *buf, size_t len)
{
	struct siena_nic_data *nic_data = efx->nic_data;
	snprintf(buf, len, "%u.%u.%u.%u",
		 (unsigned int)(nic_data->fw_version >> 48),
		 (unsigned int)(nic_data->fw_version >> 32 & 0xffff),
		 (unsigned int)(nic_data->fw_version >> 16 & 0xffff),
		 (unsigned int)(nic_data->fw_version & 0xffff));
}

/**************************************************************************
 *
 * Wake on LAN
 *
 **************************************************************************
 */

static void siena_get_wol(struct efx_nic *efx, struct ethtool_wolinfo *wol)
{
	struct siena_nic_data *nic_data = efx->nic_data;

	wol->supported = WAKE_MAGIC;
	if (nic_data->wol_filter_id != -1)
		wol->wolopts = WAKE_MAGIC;
	else
		wol->wolopts = 0;
	memset(&wol->sopass, 0, sizeof(wol->sopass));
}


static int siena_set_wol(struct efx_nic *efx, u32 type)
{
	struct siena_nic_data *nic_data = efx->nic_data;
	int rc;

	if (type & ~WAKE_MAGIC)
		return -EINVAL;

	if (type & WAKE_MAGIC) {
		if (nic_data->wol_filter_id != -1)
			efx_mcdi_wol_filter_remove(efx,
						   nic_data->wol_filter_id);
		rc = efx_mcdi_wol_filter_set_magic(efx, efx->mac_address,
						   &nic_data->wol_filter_id);
		if (rc)
			goto fail;

		pci_wake_from_d3(efx->pci_dev, true);
	} else {
		rc = efx_mcdi_wol_filter_reset(efx);
		nic_data->wol_filter_id = -1;
		pci_wake_from_d3(efx->pci_dev, false);
		if (rc)
			goto fail;
	}

	return 0;
 fail:
	EFX_ERR(efx, "%s failed: type=%d rc=%d\n", __func__, type, rc);
	return rc;
}


static void siena_init_wol(struct efx_nic *efx)
{
	struct siena_nic_data *nic_data = efx->nic_data;
	int rc;

	rc = efx_mcdi_wol_filter_get_magic(efx, &nic_data->wol_filter_id);

	if (rc != 0) {
		/* If it failed, attempt to get into a synchronised
		 * state with MC by resetting any set WoL filters */
		efx_mcdi_wol_filter_reset(efx);
		nic_data->wol_filter_id = -1;
	} else if (nic_data->wol_filter_id != -1) {
		pci_wake_from_d3(efx->pci_dev, true);
	}
}


/**************************************************************************
 *
 * Revision-dependent attributes used by efx.c and nic.c
 *
 **************************************************************************
 */

struct efx_nic_type siena_a0_nic_type = {
	.probe = siena_probe_nic,
	.remove = siena_remove_nic,
	.init = siena_init_nic,
	.fini = efx_port_dummy_op_void,
	.monitor = NULL,
	.reset = siena_reset_hw,
	.probe_port = siena_probe_port,
	.remove_port = siena_remove_port,
	.prepare_flush = efx_port_dummy_op_void,
	.update_stats = siena_update_nic_stats,
	.start_stats = siena_start_nic_stats,
	.stop_stats = siena_stop_nic_stats,
	.set_id_led = efx_mcdi_set_id_led,
	.push_irq_moderation = siena_push_irq_moderation,
	.push_multicast_hash = siena_push_multicast_hash,
	.reconfigure_port = efx_mcdi_phy_reconfigure,
	.get_wol = siena_get_wol,
	.set_wol = siena_set_wol,
	.resume_wol = siena_init_wol,
	.test_registers = siena_test_registers,
	.test_nvram = efx_mcdi_nvram_test_all,
	.default_mac_ops = &efx_mcdi_mac_operations,

	.revision = EFX_REV_SIENA_A0,
	.mem_map_size = (FR_CZ_MC_TREG_SMEM +
			 FR_CZ_MC_TREG_SMEM_STEP * FR_CZ_MC_TREG_SMEM_ROWS),
	.txd_ptr_tbl_base = FR_BZ_TX_DESC_PTR_TBL,
	.rxd_ptr_tbl_base = FR_BZ_RX_DESC_PTR_TBL,
	.buf_tbl_base = FR_BZ_BUF_FULL_TBL,
	.evq_ptr_tbl_base = FR_BZ_EVQ_PTR_TBL,
	.evq_rptr_tbl_base = FR_BZ_EVQ_RPTR,
	.max_dma_mask = DMA_BIT_MASK(FSF_AZ_TX_KER_BUF_ADDR_WIDTH),
	.rx_buffer_padding = 0,
	.max_interrupt_mode = EFX_INT_MODE_MSIX,
	.phys_addr_channels = 32, /* Hardware limit is 64, but the legacy
				   * interrupt handler only supports 32
				   * channels */
	.tx_dc_base = 0x88000,
	.rx_dc_base = 0x68000,
	.offload_features = NETIF_F_IP_CSUM | NETIF_F_IPV6_CSUM,
	.reset_world_flags = ETH_RESET_MGMT << ETH_RESET_SHARED_SHIFT,
};<|MERGE_RESOLUTION|>--- conflicted
+++ resolved
@@ -222,11 +222,7 @@
 	}
 
 	efx_reado(efx, &reg, FR_AZ_CS_DEBUG);
-<<<<<<< HEAD
-	efx->port_num = EFX_OWORD_FIELD(reg, FRF_CZ_CS_PORT_NUM) - 1;
-=======
 	efx->net_dev->dev_id = EFX_OWORD_FIELD(reg, FRF_CZ_CS_PORT_NUM) - 1;
->>>>>>> 024a07ba
 
 	efx_mcdi_init(efx);
 
