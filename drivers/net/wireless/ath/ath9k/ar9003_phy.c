--- conflicted
+++ resolved
@@ -1447,11 +1447,7 @@
 	regval |= (ant_div_ctl1 & 0x3f) << AR_ANT_DIV_CTRL_ALL_S;
 	REG_WRITE(ah, AR_PHY_MC_GAIN_CTRL, regval);
 
-<<<<<<< HEAD
-	if (AR_SREV_9485_11(ah)) {
-=======
 	if (AR_SREV_9485_11_OR_LATER(ah)) {
->>>>>>> 076f0d20
 		/*
 		 * Enable LNA diversity.
 		 */
