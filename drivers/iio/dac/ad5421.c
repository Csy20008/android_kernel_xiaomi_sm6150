/*
 * AD5421 Digital to analog converters  driver
 *
 * Copyright 2011 Analog Devices Inc.
 *
 * Licensed under the GPL-2.
 */

#include <linux/device.h>
#include <linux/delay.h>
#include <linux/err.h>
#include <linux/module.h>
#include <linux/interrupt.h>
#include <linux/kernel.h>
#include <linux/spi/spi.h>
#include <linux/slab.h>
#include <linux/sysfs.h>

#include <linux/iio/iio.h>
#include <linux/iio/sysfs.h>
#include <linux/iio/events.h>
#include <linux/iio/dac/ad5421.h>


#define AD5421_REG_DAC_DATA		0x1
#define AD5421_REG_CTRL			0x2
#define AD5421_REG_OFFSET		0x3
#define AD5421_REG_GAIN			0x4
/* load dac and fault shared the same register number. Writing to it will cause
 * a dac load command, reading from it will return the fault status register */
#define AD5421_REG_LOAD_DAC		0x5
#define AD5421_REG_FAULT		0x5
#define AD5421_REG_FORCE_ALARM_CURRENT	0x6
#define AD5421_REG_RESET		0x7
#define AD5421_REG_START_CONVERSION	0x8
#define AD5421_REG_NOOP			0x9

#define AD5421_CTRL_WATCHDOG_DISABLE	BIT(12)
#define AD5421_CTRL_AUTO_FAULT_READBACK	BIT(11)
#define AD5421_CTRL_MIN_CURRENT		BIT(9)
#define AD5421_CTRL_ADC_SOURCE_TEMP	BIT(8)
#define AD5421_CTRL_ADC_ENABLE		BIT(7)
#define AD5421_CTRL_PWR_DOWN_INT_VREF	BIT(6)

#define AD5421_FAULT_SPI			BIT(15)
#define AD5421_FAULT_PEC			BIT(14)
#define AD5421_FAULT_OVER_CURRENT		BIT(13)
#define AD5421_FAULT_UNDER_CURRENT		BIT(12)
#define AD5421_FAULT_TEMP_OVER_140		BIT(11)
#define AD5421_FAULT_TEMP_OVER_100		BIT(10)
#define AD5421_FAULT_UNDER_VOLTAGE_6V		BIT(9)
#define AD5421_FAULT_UNDER_VOLTAGE_12V		BIT(8)

/* These bits will cause the fault pin to go high */
#define AD5421_FAULT_TRIGGER_IRQ \
	(AD5421_FAULT_SPI | AD5421_FAULT_PEC | AD5421_FAULT_OVER_CURRENT | \
	AD5421_FAULT_UNDER_CURRENT | AD5421_FAULT_TEMP_OVER_140)

/**
 * struct ad5421_state - driver instance specific data
 * @spi:		spi_device
 * @ctrl:		control register cache
 * @current_range:	current range which the device is configured for
 * @data:		spi transfer buffers
 * @fault_mask:		software masking of events
 */
struct ad5421_state {
	struct spi_device		*spi;
	unsigned int			ctrl;
	enum ad5421_current_range	current_range;
	unsigned int			fault_mask;

	/*
	 * DMA (thus cache coherency maintenance) requires the
	 * transfer buffers to live in their own cache lines.
	 */
	union {
		u32 d32;
		u8 d8[4];
	} data[2] ____cacheline_aligned;
};

static const struct iio_event_spec ad5421_current_event[] = {
	{
		.type = IIO_EV_TYPE_THRESH,
		.dir = IIO_EV_DIR_RISING,
		.mask_separate = BIT(IIO_EV_INFO_VALUE) |
			BIT(IIO_EV_INFO_ENABLE),
	}, {
		.type = IIO_EV_TYPE_THRESH,
		.dir = IIO_EV_DIR_FALLING,
		.mask_separate = BIT(IIO_EV_INFO_VALUE) |
			BIT(IIO_EV_INFO_ENABLE),
	},
};

static const struct iio_event_spec ad5421_temp_event[] = {
	{
		.type = IIO_EV_TYPE_THRESH,
		.dir = IIO_EV_DIR_RISING,
		.mask_separate = BIT(IIO_EV_INFO_VALUE) |
			BIT(IIO_EV_INFO_ENABLE),
	},
};

static const struct iio_chan_spec ad5421_channels[] = {
	{
		.type = IIO_CURRENT,
		.indexed = 1,
		.output = 1,
		.channel = 0,
		.info_mask_separate = BIT(IIO_CHAN_INFO_RAW) |
			BIT(IIO_CHAN_INFO_CALIBSCALE) |
			BIT(IIO_CHAN_INFO_CALIBBIAS),
		.info_mask_shared_by_type = BIT(IIO_CHAN_INFO_SCALE) |
			BIT(IIO_CHAN_INFO_OFFSET),
		.scan_type = IIO_ST('u', 16, 16, 0),
		.event_spec = ad5421_current_event,
		.num_event_specs = ARRAY_SIZE(ad5421_current_event),
	},
	{
		.type = IIO_TEMP,
		.channel = -1,
		.event_spec = ad5421_temp_event,
		.num_event_specs = ARRAY_SIZE(ad5421_temp_event),
	},
};

static int ad5421_write_unlocked(struct iio_dev *indio_dev,
	unsigned int reg, unsigned int val)
{
	struct ad5421_state *st = iio_priv(indio_dev);

	st->data[0].d32 = cpu_to_be32((reg << 16) | val);

	return spi_write(st->spi, &st->data[0].d8[1], 3);
}

static int ad5421_write(struct iio_dev *indio_dev, unsigned int reg,
	unsigned int val)
{
	int ret;

	mutex_lock(&indio_dev->mlock);
	ret = ad5421_write_unlocked(indio_dev, reg, val);
	mutex_unlock(&indio_dev->mlock);

	return ret;
}

static int ad5421_read(struct iio_dev *indio_dev, unsigned int reg)
{
	struct ad5421_state *st = iio_priv(indio_dev);
	int ret;
	struct spi_transfer t[] = {
		{
			.tx_buf = &st->data[0].d8[1],
			.len = 3,
			.cs_change = 1,
		}, {
			.rx_buf = &st->data[1].d8[1],
			.len = 3,
		},
	};

	mutex_lock(&indio_dev->mlock);

	st->data[0].d32 = cpu_to_be32((1 << 23) | (reg << 16));

	ret = spi_sync_transfer(st->spi, t, ARRAY_SIZE(t));
	if (ret >= 0)
		ret = be32_to_cpu(st->data[1].d32) & 0xffff;

	mutex_unlock(&indio_dev->mlock);

	return ret;
}

static int ad5421_update_ctrl(struct iio_dev *indio_dev, unsigned int set,
	unsigned int clr)
{
	struct ad5421_state *st = iio_priv(indio_dev);
	unsigned int ret;

	mutex_lock(&indio_dev->mlock);

	st->ctrl &= ~clr;
	st->ctrl |= set;

	ret = ad5421_write_unlocked(indio_dev, AD5421_REG_CTRL, st->ctrl);

	mutex_unlock(&indio_dev->mlock);

	return ret;
}

static irqreturn_t ad5421_fault_handler(int irq, void *data)
{
	struct iio_dev *indio_dev = data;
	struct ad5421_state *st = iio_priv(indio_dev);
	unsigned int fault;
	unsigned int old_fault = 0;
	unsigned int events;

	fault = ad5421_read(indio_dev, AD5421_REG_FAULT);
	if (!fault)
		return IRQ_NONE;

	/* If we had a fault, this might mean that the DAC has lost its state
	 * and has been reset. Make sure that the control register actually
	 * contains what we expect it to contain. Otherwise the watchdog might
	 * be enabled and we get watchdog timeout faults, which will render the
	 * DAC unusable. */
	ad5421_update_ctrl(indio_dev, 0, 0);


	/* The fault pin stays high as long as a fault condition is present and
	 * it is not possible to mask fault conditions. For certain fault
	 * conditions for example like over-temperature it takes some time
	 * until the fault condition disappears. If we would exit the interrupt
	 * handler immediately after handling the event it would be entered
	 * again instantly. Thus we fall back to polling in case we detect that
	 * a interrupt condition is still present.
	 */
	do {
		/* 0xffff is a invalid value for the register and will only be
		 * read if there has been a communication error */
		if (fault == 0xffff)
			fault = 0;

		/* we are only interested in new events */
		events = (old_fault ^ fault) & fault;
		events &= st->fault_mask;

		if (events & AD5421_FAULT_OVER_CURRENT) {
			iio_push_event(indio_dev,
				IIO_UNMOD_EVENT_CODE(IIO_CURRENT,
					0,
					IIO_EV_TYPE_THRESH,
					IIO_EV_DIR_RISING),
			iio_get_time_ns());
		}

		if (events & AD5421_FAULT_UNDER_CURRENT) {
			iio_push_event(indio_dev,
				IIO_UNMOD_EVENT_CODE(IIO_CURRENT,
					0,
					IIO_EV_TYPE_THRESH,
					IIO_EV_DIR_FALLING),
				iio_get_time_ns());
		}

		if (events & AD5421_FAULT_TEMP_OVER_140) {
			iio_push_event(indio_dev,
				IIO_UNMOD_EVENT_CODE(IIO_TEMP,
					0,
					IIO_EV_TYPE_MAG,
					IIO_EV_DIR_RISING),
				iio_get_time_ns());
		}

		old_fault = fault;
		fault = ad5421_read(indio_dev, AD5421_REG_FAULT);

		/* still active? go to sleep for some time */
		if (fault & AD5421_FAULT_TRIGGER_IRQ)
			msleep(1000);

	} while (fault & AD5421_FAULT_TRIGGER_IRQ);


	return IRQ_HANDLED;
}

static void ad5421_get_current_min_max(struct ad5421_state *st,
	unsigned int *min, unsigned int *max)
{
	/* The current range is configured using external pins, which are
	 * usually hard-wired and not run-time switchable. */
	switch (st->current_range) {
	case AD5421_CURRENT_RANGE_4mA_20mA:
		*min = 4000;
		*max = 20000;
		break;
	case AD5421_CURRENT_RANGE_3mA8_21mA:
		*min = 3800;
		*max = 21000;
		break;
	case AD5421_CURRENT_RANGE_3mA2_24mA:
		*min = 3200;
		*max = 24000;
		break;
	default:
		*min = 0;
		*max = 1;
		break;
	}
}

static inline unsigned int ad5421_get_offset(struct ad5421_state *st)
{
	unsigned int min, max;

	ad5421_get_current_min_max(st, &min, &max);
	return (min * (1 << 16)) / (max - min);
}

static int ad5421_read_raw(struct iio_dev *indio_dev,
	struct iio_chan_spec const *chan, int *val, int *val2, long m)
{
	struct ad5421_state *st = iio_priv(indio_dev);
	unsigned int min, max;
	int ret;

	if (chan->type != IIO_CURRENT)
		return -EINVAL;

	switch (m) {
	case IIO_CHAN_INFO_RAW:
		ret = ad5421_read(indio_dev, AD5421_REG_DAC_DATA);
		if (ret < 0)
			return ret;
		*val = ret;
		return IIO_VAL_INT;
	case IIO_CHAN_INFO_SCALE:
		ad5421_get_current_min_max(st, &min, &max);
		*val = max - min;
		*val2 = (1 << 16) * 1000;
		return IIO_VAL_FRACTIONAL;
	case IIO_CHAN_INFO_OFFSET:
		*val = ad5421_get_offset(st);
		return IIO_VAL_INT;
	case IIO_CHAN_INFO_CALIBBIAS:
		ret = ad5421_read(indio_dev, AD5421_REG_OFFSET);
		if (ret < 0)
			return ret;
		*val = ret - 32768;
		return IIO_VAL_INT;
	case IIO_CHAN_INFO_CALIBSCALE:
		ret = ad5421_read(indio_dev, AD5421_REG_GAIN);
		if (ret < 0)
			return ret;
		*val = ret;
		return IIO_VAL_INT;
	}

	return -EINVAL;
}

static int ad5421_write_raw(struct iio_dev *indio_dev,
	struct iio_chan_spec const *chan, int val, int val2, long mask)
{
	const unsigned int max_val = 1 << 16;

	switch (mask) {
	case IIO_CHAN_INFO_RAW:
		if (val >= max_val || val < 0)
			return -EINVAL;

		return ad5421_write(indio_dev, AD5421_REG_DAC_DATA, val);
	case IIO_CHAN_INFO_CALIBBIAS:
		val += 32768;
		if (val >= max_val || val < 0)
			return -EINVAL;

		return ad5421_write(indio_dev, AD5421_REG_OFFSET, val);
	case IIO_CHAN_INFO_CALIBSCALE:
		if (val >= max_val || val < 0)
			return -EINVAL;

		return ad5421_write(indio_dev, AD5421_REG_GAIN, val);
	default:
		break;
	}

	return -EINVAL;
}

static int ad5421_write_event_config(struct iio_dev *indio_dev,
	const struct iio_chan_spec *chan, enum iio_event_type type,
	enum iio_event_direction dir, int state)
{
	struct ad5421_state *st = iio_priv(indio_dev);
	unsigned int mask;

	switch (chan->type) {
	case IIO_CURRENT:
		if (dir == IIO_EV_DIR_RISING)
			mask = AD5421_FAULT_OVER_CURRENT;
		else
			mask = AD5421_FAULT_UNDER_CURRENT;
		break;
	case IIO_TEMP:
		mask = AD5421_FAULT_TEMP_OVER_140;
		break;
	default:
		return -EINVAL;
	}

	mutex_lock(&indio_dev->mlock);
	if (state)
		st->fault_mask |= mask;
	else
		st->fault_mask &= ~mask;
	mutex_unlock(&indio_dev->mlock);

	return 0;
}

static int ad5421_read_event_config(struct iio_dev *indio_dev,
	const struct iio_chan_spec *chan, enum iio_event_type type,
	enum iio_event_direction dir)
{
	struct ad5421_state *st = iio_priv(indio_dev);
	unsigned int mask;

	switch (chan->type) {
	case IIO_CURRENT:
		if (dir == IIO_EV_DIR_RISING)
			mask = AD5421_FAULT_OVER_CURRENT;
		else
			mask = AD5421_FAULT_UNDER_CURRENT;
		break;
	case IIO_TEMP:
		mask = AD5421_FAULT_TEMP_OVER_140;
		break;
	default:
		return -EINVAL;
	}

	return (bool)(st->fault_mask & mask);
}

static int ad5421_read_event_value(struct iio_dev *indio_dev,
	const struct iio_chan_spec *chan, enum iio_event_type type,
	enum iio_event_direction dir, enum iio_event_info info, int *val,
	int *val2)
{
	int ret;

	switch (chan->type) {
	case IIO_CURRENT:
		ret = ad5421_read(indio_dev, AD5421_REG_DAC_DATA);
		if (ret < 0)
			return ret;
		*val = ret;
		break;
	case IIO_TEMP:
		*val = 140000;
		break;
	default:
		return -EINVAL;
	}

	return IIO_VAL_INT;
}

static const struct iio_info ad5421_info = {
	.read_raw =		ad5421_read_raw,
	.write_raw =		ad5421_write_raw,
	.read_event_config_new = ad5421_read_event_config,
	.write_event_config_new = ad5421_write_event_config,
	.read_event_value_new =	ad5421_read_event_value,
	.driver_module =	THIS_MODULE,
};

static int ad5421_probe(struct spi_device *spi)
{
	struct ad5421_platform_data *pdata = dev_get_platdata(&spi->dev);
	struct iio_dev *indio_dev;
	struct ad5421_state *st;
	int ret;

	indio_dev = devm_iio_device_alloc(&spi->dev, sizeof(*st));
	if (indio_dev == NULL) {
		dev_err(&spi->dev, "Failed to allocate iio device\n");
		return  -ENOMEM;
	}

	st = iio_priv(indio_dev);
	spi_set_drvdata(spi, indio_dev);

	st->spi = spi;

	indio_dev->dev.parent = &spi->dev;
	indio_dev->name = "ad5421";
	indio_dev->info = &ad5421_info;
	indio_dev->modes = INDIO_DIRECT_MODE;
	indio_dev->channels = ad5421_channels;
	indio_dev->num_channels = ARRAY_SIZE(ad5421_channels);

	st->ctrl = AD5421_CTRL_WATCHDOG_DISABLE |
			AD5421_CTRL_AUTO_FAULT_READBACK;

	if (pdata) {
		st->current_range = pdata->current_range;
		if (pdata->external_vref)
			st->ctrl |= AD5421_CTRL_PWR_DOWN_INT_VREF;
	} else {
		st->current_range = AD5421_CURRENT_RANGE_4mA_20mA;
	}

	/* write initial ctrl register value */
	ad5421_update_ctrl(indio_dev, 0, 0);

	if (spi->irq) {
		ret = devm_request_threaded_irq(&spi->dev, spi->irq,
					   NULL,
					   ad5421_fault_handler,
					   IRQF_TRIGGER_HIGH | IRQF_ONESHOT,
					   "ad5421 fault",
					   indio_dev);
		if (ret)
			return ret;
<<<<<<< HEAD
	}

	ret = iio_device_register(indio_dev);
	if (ret) {
		dev_err(&spi->dev, "Failed to register iio device: %d\n", ret);
		return ret;
	}

	return 0;
=======
	}

	return iio_device_register(indio_dev);
>>>>>>> d8ec26d7
}

static int ad5421_remove(struct spi_device *spi)
{
	struct iio_dev *indio_dev = spi_get_drvdata(spi);

	iio_device_unregister(indio_dev);

	return 0;
}

static struct spi_driver ad5421_driver = {
	.driver = {
		   .name = "ad5421",
		   .owner = THIS_MODULE,
	},
	.probe = ad5421_probe,
	.remove = ad5421_remove,
};
module_spi_driver(ad5421_driver);

MODULE_AUTHOR("Lars-Peter Clausen <lars@metafoo.de>");
MODULE_DESCRIPTION("Analog Devices AD5421 DAC");
MODULE_LICENSE("GPL v2");
MODULE_ALIAS("spi:ad5421");<|MERGE_RESOLUTION|>--- conflicted
+++ resolved
@@ -512,21 +512,9 @@
 					   indio_dev);
 		if (ret)
 			return ret;
-<<<<<<< HEAD
-	}
-
-	ret = iio_device_register(indio_dev);
-	if (ret) {
-		dev_err(&spi->dev, "Failed to register iio device: %d\n", ret);
-		return ret;
-	}
-
-	return 0;
-=======
 	}
 
 	return iio_device_register(indio_dev);
->>>>>>> d8ec26d7
 }
 
 static int ad5421_remove(struct spi_device *spi)
