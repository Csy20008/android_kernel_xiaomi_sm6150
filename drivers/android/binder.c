--- conflicted
+++ resolved
@@ -1188,7 +1188,6 @@
 		} else if (priority > max_rtprio) {
 			priority = max_rtprio;
 		}
-<<<<<<< HEAD
 	}
 
 	if (verify && is_fair_policy(policy) && !has_cap_nice) {
@@ -1224,43 +1223,6 @@
 					   policy | SCHED_RESET_ON_FORK,
 					   &params);
 	}
-=======
-	}
-
-	if (verify && is_fair_policy(policy) && !has_cap_nice) {
-		long min_nice = rlimit_to_nice(task_rlimit(task, RLIMIT_NICE));
-
-		if (min_nice > MAX_NICE) {
-			binder_user_error("%d RLIMIT_NICE not set\n",
-					  task->pid);
-			return;
-		} else if (priority < min_nice) {
-			priority = min_nice;
-		}
-	}
-
-	if (policy != desired.sched_policy ||
-	    to_kernel_prio(policy, priority) != desired.prio)
-		binder_debug(BINDER_DEBUG_PRIORITY_CAP,
-			     "%d: priority %d not allowed, using %d instead\n",
-			      task->pid, desired.prio,
-			      to_kernel_prio(policy, priority));
-
-	trace_binder_set_priority(task->tgid, task->pid, task->normal_prio,
-				  to_kernel_prio(policy, priority),
-				  desired.prio);
-
-	/* Set the actual priority */
-	if (task->policy != policy || is_rt_policy(policy)) {
-		struct sched_param params;
-
-		params.sched_priority = is_rt_policy(policy) ? priority : 0;
-
-		sched_setscheduler_nocheck(task,
-					   policy | SCHED_RESET_ON_FORK,
-					   &params);
-	}
->>>>>>> 5564e263
 	if (is_fair_policy(policy))
 		set_user_nice(task, priority);
 }
