/* Copyright (c) 2017-2018, The Linux Foundation. All rights reserved.
 *
 * This program is free software; you can redistribute it and/or modify
 * it under the terms of the GNU General Public License version 2 and
 * only version 2 as published by the Free Software Foundation.
 *
 * This program is distributed in the hope that it will be useful,
 * but WITHOUT ANY WARRANTY; without even the implied warranty of
 * MERCHANTABILITY or FITNESS FOR A PARTICULAR PURPOSE.  See the
 * GNU General Public License for more details.
 */

#include <linux/debugfs.h>
#include <linux/videodev2.h>
#include <linux/slab.h>
#include <linux/uaccess.h>
#include <linux/ratelimit.h>

#include "cam_mem_mgr.h"
#include "cam_sync_api.h"
#include "cam_req_mgr_dev.h"
#include "cam_trace.h"
#include "cam_debug_util.h"
#include "cam_packet_util.h"
#include "cam_context_utils.h"
#include "cam_cdm_util.h"
#include "cam_isp_context.h"
<<<<<<< HEAD
=======
#include "cam_common_util.h"
>>>>>>> 871eac76

static const char isp_dev_name[] = "isp";

#define INC_STATE_MONITOR_HEAD(head) \
	(atomic64_add_return(1, head) % \
	CAM_ISP_CTX_STATE_MONITOR_MAX_ENTRIES)

static int cam_isp_context_dump_active_request(void *data, unsigned long iova,
	uint32_t buf_info);

static void __cam_isp_ctx_update_state_monitor_array(
	struct cam_isp_context *ctx_isp,
	enum cam_isp_state_change_trigger trigger_type,
	uint32_t req_id)
{
	int iterator = 0;

	iterator = INC_STATE_MONITOR_HEAD(&ctx_isp->state_monitor_head);
	ctx_isp->cam_isp_ctx_state_monitor[iterator].curr_state =
		ctx_isp->substate_activated;
	ctx_isp->cam_isp_ctx_state_monitor[iterator].trigger =
		trigger_type;
	ctx_isp->cam_isp_ctx_state_monitor[iterator].req_id =
		req_id;
	ctx_isp->cam_isp_ctx_state_monitor[iterator].evt_time_stamp =
		jiffies_to_msecs(jiffies);
}

static const char *__cam_isp_ctx_substate_val_to_type(
	uint32_t type)
{
	switch (type) {
	case CAM_ISP_CTX_ACTIVATED_SOF:
		return "SOF";
	case CAM_ISP_CTX_ACTIVATED_APPLIED:
		return "APPLIED";
	case CAM_ISP_CTX_ACTIVATED_EPOCH:
		return "EPOCH";
	case CAM_ISP_CTX_ACTIVATED_BUBBLE:
		return "BUBBLE";
	case CAM_ISP_CTX_ACTIVATED_BUBBLE_APPLIED:
		return "BUBBLE_APPLIED";
	case CAM_ISP_CTX_ACTIVATED_HALT:
		return "HALT";
	default:
		return "CAM_ISP_CTX_INVALID_STATE";
	}
}

static const char *__cam_isp_hw_evt_val_to_type(
	uint32_t evt_id)
{
	switch (evt_id) {
	case CAM_ISP_STATE_CHANGE_TRIGGER_ERROR:
		return "ERROR";
	case CAM_ISP_STATE_CHANGE_TRIGGER_SOF:
		return "SOF";
	case CAM_ISP_STATE_CHANGE_TRIGGER_REG_UPDATE:
		return "REG_UPDATE";
	case CAM_ISP_STATE_CHANGE_TRIGGER_EPOCH:
		return "EPOCH";
	case CAM_ISP_STATE_CHANGE_TRIGGER_EOF:
		return "EOF";
	case CAM_ISP_STATE_CHANGE_TRIGGER_DONE:
		return "DONE";
	default:
		return "CAM_ISP_EVENT_INVALID";
	}
}

static void __cam_isp_ctx_dump_state_monitor_array(
	struct cam_isp_context *ctx_isp)
{
	int i = 0;
	uint64_t state_head = 0;
	uint64_t index;

	state_head = atomic64_read(&ctx_isp->state_monitor_head);
	CAM_ERR_RATE_LIMIT(CAM_ISP,
		"Dumping state information for preceding requests");

	for (i = CAM_ISP_CTX_STATE_MONITOR_MAX_ENTRIES - 1; i >= 0;
		i--) {
		index = (((state_head - i) +
			CAM_ISP_CTX_STATE_MONITOR_MAX_ENTRIES) %
			CAM_ISP_CTX_STATE_MONITOR_MAX_ENTRIES);
		CAM_ERR_RATE_LIMIT(CAM_ISP,
		"time[0x%llx] req_id[%u] state[%s] evt_type[%s]",
		ctx_isp->cam_isp_ctx_state_monitor[index].evt_time_stamp,
		ctx_isp->cam_isp_ctx_state_monitor[index].req_id,
		__cam_isp_ctx_substate_val_to_type(
		ctx_isp->cam_isp_ctx_state_monitor[index].curr_state),
		__cam_isp_hw_evt_val_to_type(
		ctx_isp->cam_isp_ctx_state_monitor[index].trigger));
	}
}

static void cam_isp_ctx_dump_req(struct cam_isp_ctx_req *req_isp)
{
	int i = 0, rc = 0;
	size_t len = 0;
	uint32_t *buf_addr;
	uint32_t *buf_start, *buf_end;

	for (i = 0; i < req_isp->num_cfg; i++) {
		rc = cam_packet_util_get_cmd_mem_addr(
			req_isp->cfg[i].handle, &buf_addr, &len);
		if (rc) {
			CAM_ERR_RATE_LIMIT(CAM_ISP,
				"Failed to get_cmd_mem_addr, rc=%d",
				rc);
		} else {
			buf_start = (uint32_t *)((uint8_t *) buf_addr +
				req_isp->cfg[i].offset);
			buf_end = (uint32_t *)((uint8_t *) buf_start +
				req_isp->cfg[i].len - 1);
			if (len < (buf_end - buf_start + 1)) {
				CAM_ERR(CAM_ISP,
					"Invalid len %lld buf_start-end=%d",
					len, (buf_end - buf_start + 1));
				continue;
			}
			cam_cdm_util_dump_cmd_buf(buf_start, buf_end);
		}
	}
}

static int __cam_isp_ctx_enqueue_request_in_order(
	struct cam_context *ctx, struct cam_ctx_request *req)
{
	struct cam_ctx_request           *req_current;
	struct cam_ctx_request           *req_prev;
	struct list_head                  temp_list;

	INIT_LIST_HEAD(&temp_list);
	spin_lock_bh(&ctx->lock);
	if (list_empty(&ctx->pending_req_list)) {
		list_add_tail(&req->list, &ctx->pending_req_list);
	} else {
		list_for_each_entry_safe_reverse(
			req_current, req_prev, &ctx->pending_req_list, list) {
			if (req->request_id < req_current->request_id) {
				list_del_init(&req_current->list);
				list_add(&req_current->list, &temp_list);
				continue;
			} else if (req->request_id == req_current->request_id) {
				CAM_WARN(CAM_ISP,
					"Received duplicated request %lld",
					req->request_id);
			}
			break;
		}
		list_add_tail(&req->list, &ctx->pending_req_list);

		if (!list_empty(&temp_list)) {
			list_for_each_entry_safe(
				req_current, req_prev, &temp_list, list) {
				list_del_init(&req_current->list);
				list_add_tail(&req_current->list,
					&ctx->pending_req_list);
			}
		}
	}
	spin_unlock_bh(&ctx->lock);
	return 0;
}

static int __cam_isp_ctx_enqueue_init_request(
	struct cam_context *ctx, struct cam_ctx_request *req)
{
	int rc = 0;
	struct cam_ctx_request           *req_old;
	struct cam_isp_ctx_req           *req_isp_old;
	struct cam_isp_ctx_req           *req_isp_new;

	spin_lock_bh(&ctx->lock);
	if (list_empty(&ctx->pending_req_list)) {
		list_add_tail(&req->list, &ctx->pending_req_list);
		CAM_DBG(CAM_ISP, "INIT packet added req id= %d",
			req->request_id);
		goto end;
	}

	req_old = list_first_entry(&ctx->pending_req_list,
		struct cam_ctx_request, list);
	req_isp_old = (struct cam_isp_ctx_req *) req_old->req_priv;
	req_isp_new = (struct cam_isp_ctx_req *) req->req_priv;
	if (req_isp_old->hw_update_data.packet_opcode_type ==
		CAM_ISP_PACKET_INIT_DEV) {
		if ((req_isp_old->num_cfg + req_isp_new->num_cfg) >=
			CAM_ISP_CTX_CFG_MAX) {
			CAM_WARN(CAM_ISP, "Can not merge INIT pkt");
			rc = -ENOMEM;
		}

		if (req_isp_old->num_fence_map_out != 0 ||
			req_isp_old->num_fence_map_in != 0) {
			CAM_WARN(CAM_ISP, "Invalid INIT pkt sequence");
			rc = -EINVAL;
		}

		if (!rc) {
			memcpy(req_isp_old->fence_map_out,
				req_isp_new->fence_map_out,
				sizeof(req_isp_new->fence_map_out[0])*
				req_isp_new->num_fence_map_out);
			req_isp_old->num_fence_map_out =
				req_isp_new->num_fence_map_out;

			memcpy(req_isp_old->fence_map_in,
				req_isp_new->fence_map_in,
				sizeof(req_isp_new->fence_map_in[0])*
				req_isp_new->num_fence_map_in);
			req_isp_old->num_fence_map_in =
				req_isp_new->num_fence_map_in;

			memcpy(&req_isp_old->cfg[req_isp_old->num_cfg],
				req_isp_new->cfg,
				sizeof(req_isp_new->cfg[0])*
				req_isp_new->num_cfg);
			req_isp_old->num_cfg += req_isp_new->num_cfg;

			req_old->request_id = req->request_id;

			list_add_tail(&req->list, &ctx->free_req_list);
		}
	} else {
		CAM_WARN(CAM_ISP,
			"Received Update pkt before INIT pkt. req_id= %lld",
			req->request_id);
		rc = -EINVAL;
	}
end:
	spin_unlock_bh(&ctx->lock);
	return rc;
}

static const char *__cam_isp_resource_handle_id_to_type(
	uint32_t resource_handle)
{
	switch (resource_handle) {
	case CAM_ISP_IFE_OUT_RES_FULL:
		return "FULL";
	case CAM_ISP_IFE_OUT_RES_DS4:
		return "DS4";
	case CAM_ISP_IFE_OUT_RES_DS16:
		return "DS16";
	case CAM_ISP_IFE_OUT_RES_RAW_DUMP:
		return "RAW_DUMP";
	case CAM_ISP_IFE_OUT_RES_FD:
		return "FD";
	case CAM_ISP_IFE_OUT_RES_PDAF:
		return "PDAF";
	case CAM_ISP_IFE_OUT_RES_2PD:
		return "2PD";
	case CAM_ISP_IFE_OUT_RES_RDI_0:
		return "RDI_0";
	case CAM_ISP_IFE_OUT_RES_RDI_1:
		return "RDI_1";
	case CAM_ISP_IFE_OUT_RES_RDI_2:
		return "RDI_2";
	case CAM_ISP_IFE_OUT_RES_RDI_3:
		return "RDI_3";
	case CAM_ISP_IFE_OUT_RES_STATS_HDR_BE:
		return "STATS_HDR_BE";
	case CAM_ISP_IFE_OUT_RES_STATS_HDR_BHIST:
		return "STATS_HDR_BHIST";
	case CAM_ISP_IFE_OUT_RES_STATS_TL_BG:
		return "STATS_TL_BG";
	case CAM_ISP_IFE_OUT_RES_STATS_BF:
		return "STATS_BF";
	case CAM_ISP_IFE_OUT_RES_STATS_AWB_BG:
		return "STATS_AWB_BG";
	case CAM_ISP_IFE_OUT_RES_STATS_BHIST:
		return "STATS_BHIST";
	case CAM_ISP_IFE_OUT_RES_STATS_RS:
		return "STATS_RS";
	case CAM_ISP_IFE_OUT_RES_STATS_CS:
		return "STATS_CS";
	default:
		return "CAM_ISP_Invalid_Resource_Type";
	}
}

static uint64_t __cam_isp_ctx_get_event_ts(uint32_t evt_id, void *evt_data)
{
	uint64_t ts = 0;

	if (!evt_data)
		return 0;

	switch (evt_id) {
	case CAM_ISP_HW_EVENT_ERROR:
		ts = ((struct cam_isp_hw_error_event_data *)evt_data)->
			timestamp;
		break;
	case CAM_ISP_HW_EVENT_SOF:
		ts = ((struct cam_isp_hw_sof_event_data *)evt_data)->
			timestamp;
		break;
	case CAM_ISP_HW_EVENT_REG_UPDATE:
		ts = ((struct cam_isp_hw_reg_update_event_data *)evt_data)->
			timestamp;
		break;
	case CAM_ISP_HW_EVENT_EPOCH:
		ts = ((struct cam_isp_hw_epoch_event_data *)evt_data)->
			timestamp;
		break;
	case CAM_ISP_HW_EVENT_EOF:
		ts = ((struct cam_isp_hw_eof_event_data *)evt_data)->
			timestamp;
		break;
	case CAM_ISP_HW_EVENT_DONE:
		break;
	default:
		CAM_DBG(CAM_ISP, "Invalid Event Type %d", evt_id);
	}

	return ts;
}

static void __cam_isp_ctx_handle_buf_done_fail_log(
	struct cam_isp_ctx_req *req_isp)
{
	int i;

	if (req_isp->num_fence_map_out >= CAM_ISP_CTX_RES_MAX) {
		CAM_ERR_RATE_LIMIT(CAM_ISP,
			"Num Resources exceed mMAX %d >= %d ",
			req_isp->num_fence_map_out, CAM_ISP_CTX_RES_MAX);
		return;
	}

	CAM_ERR_RATE_LIMIT(CAM_ISP,
		"Resource Handles that fail to generate buf_done in prev frame");
	for (i = 0; i < req_isp->num_fence_map_out; i++) {
		if (req_isp->fence_map_out[i].sync_id != -1)
			CAM_ERR_RATE_LIMIT(CAM_ISP,
			"Resource_Handle: [%s] Sync_ID: [0x%x]",
			__cam_isp_resource_handle_id_to_type(
			req_isp->fence_map_out[i].resource_handle),
			req_isp->fence_map_out[i].sync_id);
	}
}

static int __cam_isp_ctx_handle_buf_done_in_activated_state(
	struct cam_isp_context *ctx_isp,
	struct cam_isp_hw_done_event_data *done,
	uint32_t bubble_state)
{
	int rc = 0;
	int i, j;
	struct cam_ctx_request  *req;
	struct cam_isp_ctx_req  *req_isp;
	struct cam_context *ctx = ctx_isp->base;

	if (list_empty(&ctx->active_req_list)) {
		CAM_DBG(CAM_ISP, "Buf done with no active request!");
		goto end;
	}

	CAM_DBG(CAM_ISP, "Enter with bubble_state %d", bubble_state);

	req = list_first_entry(&ctx->active_req_list,
			struct cam_ctx_request, list);

	trace_cam_buf_done("ISP", ctx, req);

	req_isp = (struct cam_isp_ctx_req *) req->req_priv;
	for (i = 0; i < done->num_handles; i++) {
		for (j = 0; j < req_isp->num_fence_map_out; j++) {
			if (done->resource_handle[i] ==
				req_isp->fence_map_out[j].resource_handle)
				break;
		}

		if (j == req_isp->num_fence_map_out) {
			CAM_ERR(CAM_ISP,
				"Can not find matching lane handle 0x%x!",
				done->resource_handle[i]);
			rc = -EINVAL;
			continue;
		}

		if (req_isp->fence_map_out[j].sync_id == -1) {
			__cam_isp_ctx_handle_buf_done_fail_log(req_isp);
			continue;
		}

		if (!req_isp->bubble_detected) {
			CAM_DBG(CAM_ISP,
				"Sync with success: req %lld res 0x%x fd 0x%x",
				req->request_id,
				req_isp->fence_map_out[j].resource_handle,
				req_isp->fence_map_out[j].sync_id);

			rc = cam_sync_signal(req_isp->fence_map_out[j].sync_id,
				CAM_SYNC_STATE_SIGNALED_SUCCESS);
			if (rc)
				CAM_DBG(CAM_ISP, "Sync failed with rc = %d",
					 rc);
		} else if (!req_isp->bubble_report) {
			CAM_DBG(CAM_ISP,
				"Sync with failure: req %lld res 0x%x fd 0x%x",
				req->request_id,
				req_isp->fence_map_out[j].resource_handle,
				req_isp->fence_map_out[j].sync_id);

			rc = cam_sync_signal(req_isp->fence_map_out[j].sync_id,
				CAM_SYNC_STATE_SIGNALED_ERROR);
			if (rc)
				CAM_ERR(CAM_ISP, "Sync failed with rc = %d",
					rc);
		} else {
			/*
			 * Ignore the buffer done if bubble detect is on
			 * Increment the ack number here, and queue the
			 * request back to pending list whenever all the
			 * buffers are done.
			 */
			req_isp->num_acked++;
			CAM_DBG(CAM_ISP,
				"buf done with bubble state %d recovery %d",
				bubble_state, req_isp->bubble_report);
			continue;
		}

		CAM_DBG(CAM_ISP, "req %lld, reset sync id 0x%x",
			req->request_id,
			req_isp->fence_map_out[j].sync_id);
		if (!rc) {
			req_isp->num_acked++;
			req_isp->fence_map_out[j].sync_id = -1;
		}
	}

	if (req_isp->num_acked > req_isp->num_fence_map_out) {
		/* Should not happen */
		CAM_ERR(CAM_ISP,
			"WARNING: req_id %lld num_acked %d > map_out %d",
			req->request_id, req_isp->num_acked,
			req_isp->num_fence_map_out);
		WARN_ON(req_isp->num_acked > req_isp->num_fence_map_out);
	}

	if (req_isp->num_acked != req_isp->num_fence_map_out)
		return rc;

	ctx_isp->active_req_cnt--;

	if (req_isp->bubble_detected && req_isp->bubble_report) {
		req_isp->num_acked = 0;
		req_isp->bubble_detected = false;
		list_del_init(&req->list);
		list_add(&req->list, &ctx->pending_req_list);

		CAM_DBG(CAM_REQ,
			"Move active request %lld to pending list(cnt = %d) [bubble recovery]",
			 req->request_id, ctx_isp->active_req_cnt);
	} else {
		list_del_init(&req->list);
		list_add_tail(&req->list, &ctx->free_req_list);

		CAM_DBG(CAM_REQ,
			"Move active request %lld to free list(cnt = %d) [all fences done]",
			 req->request_id, ctx_isp->active_req_cnt);
	}

end:
	__cam_isp_ctx_update_state_monitor_array(ctx_isp,
		CAM_ISP_STATE_CHANGE_TRIGGER_DONE,
		ctx_isp->base->req_list->request_id);
	return rc;
}

static void __cam_isp_ctx_send_sof_boot_timestamp(
	struct cam_isp_context *ctx_isp, uint64_t request_id,
	uint32_t sof_event_status)
{
	struct cam_req_mgr_message   req_msg;

	req_msg.session_hdl = ctx_isp->base->session_hdl;
	req_msg.u.frame_msg.frame_id = ctx_isp->frame_id;
	req_msg.u.frame_msg.request_id = request_id;
	req_msg.u.frame_msg.timestamp = ctx_isp->boot_timestamp;
	req_msg.u.frame_msg.link_hdl = ctx_isp->base->link_hdl;
	req_msg.u.frame_msg.sof_status = sof_event_status;

	CAM_DBG(CAM_ISP,
		"request id:%lld frame number:%lld boot time stamp:0x%llx",
		 request_id, ctx_isp->frame_id,
		 ctx_isp->boot_timestamp);

	if (cam_req_mgr_notify_message(&req_msg,
		V4L_EVENT_CAM_REQ_MGR_SOF_BOOT_TS,
		V4L_EVENT_CAM_REQ_MGR_EVENT))
		CAM_ERR(CAM_ISP,
			"Error in notifying the boot time for req id:%lld",
			request_id);
}


static void __cam_isp_ctx_send_sof_timestamp(
	struct cam_isp_context *ctx_isp, uint64_t request_id,
	uint32_t sof_event_status)
{
	struct cam_req_mgr_message   req_msg;

	req_msg.session_hdl = ctx_isp->base->session_hdl;
	req_msg.u.frame_msg.frame_id = ctx_isp->frame_id;
	req_msg.u.frame_msg.request_id = request_id;
	req_msg.u.frame_msg.timestamp = ctx_isp->sof_timestamp_val;
	req_msg.u.frame_msg.link_hdl = ctx_isp->base->link_hdl;
	req_msg.u.frame_msg.sof_status = sof_event_status;

	CAM_DBG(CAM_ISP,
		"request id:%lld frame number:%lld SOF time stamp:0x%llx",
		 request_id, ctx_isp->frame_id,
		ctx_isp->sof_timestamp_val);
	CAM_DBG(CAM_ISP, "sof status:%d", sof_event_status);

	if (cam_req_mgr_notify_message(&req_msg,
		V4L_EVENT_CAM_REQ_MGR_SOF, V4L_EVENT_CAM_REQ_MGR_EVENT))
		CAM_ERR(CAM_ISP,
			"Error in notifying the sof time for req id:%lld",
			request_id);

	__cam_isp_ctx_send_sof_boot_timestamp(ctx_isp,
		request_id, sof_event_status);

}

static int __cam_isp_ctx_reg_upd_in_epoch_state(
	struct cam_isp_context *ctx_isp, void *evt_data)
{
	if (ctx_isp->frame_id == 1)
		CAM_DBG(CAM_ISP, "Reg update for early PCR");
	else
		CAM_WARN(CAM_ISP,
			"Unexpected reg update in activated substate:%d for frame_id:%lld",
			ctx_isp->substate_activated, ctx_isp->frame_id);
	return 0;
}

static int __cam_isp_ctx_reg_upd_in_activated_state(
	struct cam_isp_context *ctx_isp, void *evt_data)
{
	int rc = 0;
	struct cam_ctx_request  *req;
	struct cam_context      *ctx = ctx_isp->base;
	struct cam_isp_ctx_req  *req_isp;

	if (list_empty(&ctx->wait_req_list)) {
		CAM_ERR(CAM_ISP, "Reg upd ack with no waiting request");
		goto end;
	}
	req = list_first_entry(&ctx->wait_req_list,
			struct cam_ctx_request, list);
	list_del_init(&req->list);

	req_isp = (struct cam_isp_ctx_req *) req->req_priv;
	if (req_isp->num_fence_map_out != 0) {
		list_add_tail(&req->list, &ctx->active_req_list);
		ctx_isp->active_req_cnt++;
		CAM_DBG(CAM_REQ, "move request %lld to active list(cnt = %d)",
			 req->request_id, ctx_isp->active_req_cnt);
	} else {
		/* no io config, so the request is completed. */
		list_add_tail(&req->list, &ctx->free_req_list);
		CAM_DBG(CAM_ISP,
			"move active request %lld to free list(cnt = %d)",
			 req->request_id, ctx_isp->active_req_cnt);
	}

	/*
	 * This function only called directly from applied and bubble applied
	 * state so change substate here.
	 */
	ctx_isp->substate_activated = CAM_ISP_CTX_ACTIVATED_EPOCH;
	CAM_DBG(CAM_ISP, "next substate %d", ctx_isp->substate_activated);

end:
	return rc;
}

static int __cam_isp_ctx_notify_sof_in_activated_state(
	struct cam_isp_context *ctx_isp, void *evt_data)
{
	int rc = 0;
	struct cam_req_mgr_trigger_notify  notify;
	struct cam_context *ctx = ctx_isp->base;
	struct cam_ctx_request  *req;
	uint64_t  request_id  = 0;

	/*
	 * notify reqmgr with sof signal. Note, due to scheduling delay
	 * we can run into situation that two active requests has already
	 * be in the active queue while we try to do the notification.
	 * In this case, we need to skip the current notification. This
	 * helps the state machine to catch up the delay.
	 */
	if (ctx->ctx_crm_intf && ctx->ctx_crm_intf->notify_trigger &&
		ctx_isp->active_req_cnt <= 2) {
		if (ctx_isp->subscribe_event & CAM_TRIGGER_POINT_SOF) {
			notify.link_hdl = ctx->link_hdl;
			notify.dev_hdl = ctx->dev_hdl;
			notify.frame_id = ctx_isp->frame_id;
			notify.trigger = CAM_TRIGGER_POINT_SOF;

			ctx->ctx_crm_intf->notify_trigger(&notify);
			CAM_DBG(CAM_ISP, "Notify CRM  SOF frame %lld",
				ctx_isp->frame_id);
		}

		list_for_each_entry(req, &ctx->active_req_list, list) {
			if (req->request_id > ctx_isp->reported_req_id) {
				request_id = req->request_id;
				ctx_isp->reported_req_id = request_id;
				break;
			}
		}

		if (ctx_isp->substate_activated == CAM_ISP_CTX_ACTIVATED_BUBBLE)
			request_id = 0;

		__cam_isp_ctx_send_sof_timestamp(ctx_isp, request_id,
			CAM_REQ_MGR_SOF_EVENT_SUCCESS);
	} else {
		CAM_ERR_RATE_LIMIT(CAM_ISP, "Can not notify SOF to CRM");
		rc = -EFAULT;
	}

	return 0;
}

static int __cam_isp_ctx_notify_eof_in_activated_state(
	struct cam_isp_context *ctx_isp, void *evt_data)
{
	int rc = 0;
	struct cam_req_mgr_trigger_notify  notify;
	struct cam_context *ctx = ctx_isp->base;

	if (!(ctx_isp->subscribe_event & CAM_TRIGGER_POINT_EOF))
		return rc;

	/* notify reqmgr with eof signal */
	if (ctx->ctx_crm_intf && ctx->ctx_crm_intf->notify_trigger) {
		notify.link_hdl = ctx->link_hdl;
		notify.dev_hdl = ctx->dev_hdl;
		notify.frame_id = ctx_isp->frame_id;
		notify.trigger = CAM_TRIGGER_POINT_EOF;

		ctx->ctx_crm_intf->notify_trigger(&notify);
		CAM_DBG(CAM_ISP, "Notify CRM EOF frame %lld\n",
			ctx_isp->frame_id);
	} else {
		CAM_ERR(CAM_ISP, "Can not notify EOF to CRM");
		rc = -EFAULT;
	}

	return rc;
}

static int __cam_isp_ctx_reg_upd_in_hw_error(
	struct cam_isp_context *ctx_isp, void *evt_data)
{
	ctx_isp->substate_activated = CAM_ISP_CTX_ACTIVATED_SOF;
	return 0;
}

static int __cam_isp_ctx_sof_in_activated_state(
	struct cam_isp_context *ctx_isp, void *evt_data)
{
	int rc = 0;
	struct cam_isp_hw_sof_event_data      *sof_event_data = evt_data;
	struct cam_ctx_request *req;
	struct cam_context *ctx = ctx_isp->base;

	req = list_last_entry(&ctx->pending_req_list,
		struct cam_ctx_request, list);

	if (!evt_data) {
		CAM_ERR(CAM_ISP, "in valid sof event data");
		return -EINVAL;
	}

	ctx_isp->frame_id++;
	ctx_isp->sof_timestamp_val = sof_event_data->timestamp;
	ctx_isp->boot_timestamp = sof_event_data->boot_time;
	__cam_isp_ctx_update_state_monitor_array(ctx_isp,
		CAM_ISP_STATE_CHANGE_TRIGGER_SOF, req->request_id);
	CAM_DBG(CAM_ISP, "frame id: %lld time stamp:0x%llx",
		ctx_isp->frame_id, ctx_isp->sof_timestamp_val);

	return rc;
}

static int __cam_isp_ctx_reg_upd_in_sof(struct cam_isp_context *ctx_isp,
	void *evt_data)
{
	int rc = 0;
	struct cam_ctx_request *req = NULL;
	struct cam_isp_ctx_req *req_isp;
	struct cam_context *ctx = ctx_isp->base;

	if (ctx->state != CAM_CTX_ACTIVATED && ctx_isp->frame_id > 1) {
		CAM_DBG(CAM_ISP, "invalid RUP");
		goto end;
	}

	/*
	 * This is for the first update. The initial setting will
	 * cause the reg_upd in the first frame.
	 */
	if (!list_empty(&ctx->wait_req_list)) {
		req = list_first_entry(&ctx->wait_req_list,
			struct cam_ctx_request, list);
		list_del_init(&req->list);
		req_isp = (struct cam_isp_ctx_req *) req->req_priv;
		if (req_isp->num_fence_map_out == req_isp->num_acked)
			list_add_tail(&req->list, &ctx->free_req_list);
		else
			CAM_ERR(CAM_ISP,
				"receive rup in unexpected state");
	}
	if (req != NULL) {
		__cam_isp_ctx_update_state_monitor_array(ctx_isp,
			CAM_ISP_STATE_CHANGE_TRIGGER_REG_UPDATE,
			req->request_id);
	}
end:
	return rc;
}

static int __cam_isp_ctx_epoch_in_applied(struct cam_isp_context *ctx_isp,
	void *evt_data)
{
	struct cam_ctx_request    *req;
	struct cam_isp_ctx_req    *req_isp;
	struct cam_context        *ctx = ctx_isp->base;
	uint64_t  request_id = 0;

	if (list_empty(&ctx->wait_req_list)) {
		/*
		 * If no wait req in epoch, this is an error case.
		 * The recovery is to go back to sof state
		 */
		CAM_ERR(CAM_ISP, "No wait request");
		ctx_isp->substate_activated = CAM_ISP_CTX_ACTIVATED_SOF;

		/* Send SOF event as empty frame*/
		__cam_isp_ctx_send_sof_timestamp(ctx_isp, request_id,
			CAM_REQ_MGR_SOF_EVENT_SUCCESS);

		goto end;
	}

	req = list_first_entry(&ctx->wait_req_list, struct cam_ctx_request,
		list);
	req_isp = (struct cam_isp_ctx_req *)req->req_priv;
	req_isp->bubble_detected = true;

	CAM_DBG(CAM_ISP, "Report Bubble flag %d", req_isp->bubble_report);
	if (req_isp->bubble_report && ctx->ctx_crm_intf &&
		ctx->ctx_crm_intf->notify_err) {
		struct cam_req_mgr_error_notify notify;

		notify.link_hdl = ctx->link_hdl;
		notify.dev_hdl = ctx->dev_hdl;
		notify.req_id = req->request_id;
		notify.error = CRM_KMD_ERR_BUBBLE;
		ctx->ctx_crm_intf->notify_err(&notify);
		CAM_DBG(CAM_ISP, "Notify CRM about Bubble frame %lld",
			ctx_isp->frame_id);
	} else {
		req_isp->bubble_report = 0;
	}

	/*
	 * Always move the request to active list. Let buf done
	 * function handles the rest.
	 */
	CAM_DBG(CAM_REQ, "move request %lld to active list(cnt = %d)",
		req->request_id, ctx_isp->active_req_cnt);
	ctx_isp->active_req_cnt++;
	list_del_init(&req->list);
	list_add_tail(&req->list, &ctx->active_req_list);

	if (req->request_id > ctx_isp->reported_req_id) {
		request_id = req->request_id;
		ctx_isp->reported_req_id = request_id;
	}
	__cam_isp_ctx_send_sof_timestamp(ctx_isp, request_id,
		CAM_REQ_MGR_SOF_EVENT_ERROR);

	ctx_isp->substate_activated = CAM_ISP_CTX_ACTIVATED_BUBBLE;
	CAM_DBG(CAM_ISP, "next substate %d",
		ctx_isp->substate_activated);
end:
	if (request_id == 0) {
		req = list_last_entry(&ctx->active_req_list,
			struct cam_ctx_request, list);
		__cam_isp_ctx_update_state_monitor_array(ctx_isp,
			CAM_ISP_STATE_CHANGE_TRIGGER_EPOCH, req->request_id);
	} else {
		__cam_isp_ctx_update_state_monitor_array(ctx_isp,
			CAM_ISP_STATE_CHANGE_TRIGGER_EPOCH, request_id);
	}
	return 0;
}


static int __cam_isp_ctx_buf_done_in_applied(struct cam_isp_context *ctx_isp,
	void *evt_data)
{
	int rc = 0;
	struct cam_isp_hw_done_event_data *done =
		(struct cam_isp_hw_done_event_data *) evt_data;

	rc = __cam_isp_ctx_handle_buf_done_in_activated_state(ctx_isp, done, 0);
	return rc;
}


static int __cam_isp_ctx_sof_in_epoch(struct cam_isp_context *ctx_isp,
	void *evt_data)
{
	int rc = 0;
	struct cam_context                    *ctx = ctx_isp->base;
	struct cam_isp_hw_sof_event_data      *sof_event_data = evt_data;
	struct cam_ctx_request *req;

	if (!evt_data) {
		CAM_ERR(CAM_ISP, "in valid sof event data");
		return -EINVAL;
	}

	ctx_isp->frame_id++;
	ctx_isp->sof_timestamp_val = sof_event_data->timestamp;
	ctx_isp->boot_timestamp = sof_event_data->boot_time;

	if (list_empty(&ctx->active_req_list))
		ctx_isp->substate_activated = CAM_ISP_CTX_ACTIVATED_SOF;
	else
		CAM_DBG(CAM_ISP, "Still need to wait for the buf done");

	req = list_last_entry(&ctx->active_req_list,
		struct cam_ctx_request, list);
	if (req)
		__cam_isp_ctx_update_state_monitor_array(ctx_isp,
			CAM_ISP_STATE_CHANGE_TRIGGER_SOF,
			ctx->req_list->request_id);
	CAM_DBG(CAM_ISP, "next substate %d",
		ctx_isp->substate_activated);

	return rc;
}

static int __cam_isp_ctx_buf_done_in_epoch(struct cam_isp_context *ctx_isp,
	void *evt_data)
{
	int rc = 0;
	struct cam_isp_hw_done_event_data *done =
		(struct cam_isp_hw_done_event_data *) evt_data;

	rc = __cam_isp_ctx_handle_buf_done_in_activated_state(ctx_isp, done, 0);
	return rc;
}

static int __cam_isp_ctx_buf_done_in_bubble(
	struct cam_isp_context *ctx_isp, void *evt_data)
{
	int rc = 0;
	struct cam_isp_hw_done_event_data *done =
		(struct cam_isp_hw_done_event_data *) evt_data;

	rc = __cam_isp_ctx_handle_buf_done_in_activated_state(ctx_isp, done, 1);
	return rc;
}

static int __cam_isp_ctx_epoch_in_bubble_applied(
	struct cam_isp_context *ctx_isp, void *evt_data)
{
	struct cam_ctx_request    *req;
	struct cam_isp_ctx_req    *req_isp;
	struct cam_context        *ctx = ctx_isp->base;
	uint64_t  request_id = 0;

	/*
	 * This means we missed the reg upd ack. So we need to
	 * transition to BUBBLE state again.
	 */

	if (list_empty(&ctx->wait_req_list)) {
		/*
		 * If no pending req in epoch, this is an error case.
		 * Just go back to the bubble state.
		 */
		CAM_ERR(CAM_ISP, "No pending request.");
		__cam_isp_ctx_send_sof_timestamp(ctx_isp, request_id,
			CAM_REQ_MGR_SOF_EVENT_SUCCESS);

		ctx_isp->substate_activated = CAM_ISP_CTX_ACTIVATED_BUBBLE;
		goto end;
	}

	req = list_first_entry(&ctx->wait_req_list, struct cam_ctx_request,
		list);
	req_isp = (struct cam_isp_ctx_req *)req->req_priv;
	req_isp->bubble_detected = true;

	if (req_isp->bubble_report && ctx->ctx_crm_intf &&
		ctx->ctx_crm_intf->notify_err) {
		struct cam_req_mgr_error_notify notify;

		notify.link_hdl = ctx->link_hdl;
		notify.dev_hdl = ctx->dev_hdl;
		notify.req_id = req->request_id;
		notify.error = CRM_KMD_ERR_BUBBLE;
		ctx->ctx_crm_intf->notify_err(&notify);
		CAM_DBG(CAM_REQ,
			"Notify CRM about Bubble req_id %llu frame %lld",
			req->request_id, ctx_isp->frame_id);
	} else {
		req_isp->bubble_report = 0;
	}

	/*
	 * Always move the request to active list. Let buf done
	 * function handles the rest.
	 */
	CAM_DBG(CAM_ISP, "move request %lld to active list(cnt = %d)",
		req->request_id, ctx_isp->active_req_cnt);
	ctx_isp->active_req_cnt++;
	list_del_init(&req->list);
	list_add_tail(&req->list, &ctx->active_req_list);

	if (!req_isp->bubble_report) {
		if (req->request_id > ctx_isp->reported_req_id) {
			request_id = req->request_id;
			ctx_isp->reported_req_id = request_id;
			__cam_isp_ctx_send_sof_timestamp(ctx_isp, request_id,
			CAM_REQ_MGR_SOF_EVENT_ERROR);
		} else
			__cam_isp_ctx_send_sof_timestamp(ctx_isp, request_id,
				CAM_REQ_MGR_SOF_EVENT_SUCCESS);
	} else
		__cam_isp_ctx_send_sof_timestamp(ctx_isp, request_id,
			CAM_REQ_MGR_SOF_EVENT_SUCCESS);

	ctx_isp->substate_activated = CAM_ISP_CTX_ACTIVATED_BUBBLE;
	CAM_DBG(CAM_ISP, "next substate %d", ctx_isp->substate_activated);
end:
	req = list_last_entry(&ctx->active_req_list, struct cam_ctx_request,
		list);
	if (req)
		__cam_isp_ctx_update_state_monitor_array(ctx_isp,
			CAM_ISP_STATE_CHANGE_TRIGGER_EPOCH, req->request_id);
	return 0;
}

static int __cam_isp_ctx_buf_done_in_bubble_applied(
	struct cam_isp_context *ctx_isp, void *evt_data)
{
	int rc = 0;
	struct cam_isp_hw_done_event_data *done =
		(struct cam_isp_hw_done_event_data *) evt_data;

	rc = __cam_isp_ctx_handle_buf_done_in_activated_state(ctx_isp, done, 1);
	__cam_isp_ctx_update_state_monitor_array(ctx_isp,
		CAM_ISP_STATE_CHANGE_TRIGGER_DONE,
		ctx_isp->base->req_list->request_id);
	return rc;
}

static int __cam_isp_ctx_handle_error(struct cam_isp_context *ctx_isp,
	void *evt_data)
{
	int                              rc = 0;
	uint32_t                         i = 0;
	bool                             found = 0;
	struct cam_ctx_request          *req = NULL;
	struct cam_ctx_request          *req_to_report = NULL;
	struct cam_ctx_request          *req_to_dump = NULL;
	struct cam_ctx_request          *req_temp;
	struct cam_isp_ctx_req          *req_isp = NULL;
	struct cam_isp_ctx_req          *req_isp_to_report = NULL;
	struct cam_req_mgr_error_notify  notify;
	uint64_t                         error_request_id;
	struct cam_hw_fence_map_entry   *fence_map_out = NULL;

	struct cam_context *ctx = ctx_isp->base;
	struct cam_isp_hw_error_event_data  *error_event_data =
			(struct cam_isp_hw_error_event_data *)evt_data;

	uint32_t error_type = error_event_data->error_type;

	CAM_DBG(CAM_ISP, "Enter error_type = %d", error_type);
	if ((error_type == CAM_ISP_HW_ERROR_OVERFLOW) ||
		(error_type == CAM_ISP_HW_ERROR_BUSIF_OVERFLOW))
		notify.error = CRM_KMD_ERR_OVERFLOW;

	/*
	 * The error is likely caused by first request on the active list.
	 * If active list is empty check wait list (maybe error hit as soon
	 * as RUP and we handle error before RUP.
	 */
	if (list_empty(&ctx->active_req_list)) {
		CAM_DBG(CAM_ISP,
			"handling error with no active request");
		if (list_empty(&ctx->wait_req_list)) {
			CAM_ERR_RATE_LIMIT(CAM_ISP,
				"Error with no active/wait request");
			goto end;
		} else {
			req_to_dump = list_first_entry(&ctx->wait_req_list,
				struct cam_ctx_request, list);
		}
	} else {
		req_to_dump = list_first_entry(&ctx->active_req_list,
			struct cam_ctx_request, list);
	}

	req_isp = (struct cam_isp_ctx_req *) req_to_dump->req_priv;
	cam_isp_ctx_dump_req(req_isp);

	__cam_isp_ctx_update_state_monitor_array(ctx_isp,
		CAM_ISP_STATE_CHANGE_TRIGGER_ERROR, req_to_dump->request_id);

	list_for_each_entry_safe(req, req_temp,
		&ctx->active_req_list, list) {
		req_isp = (struct cam_isp_ctx_req *) req->req_priv;
		if (!req_isp->bubble_report) {
			for (i = 0; i < req_isp->num_fence_map_out; i++) {
				fence_map_out =
					&req_isp->fence_map_out[i];
				CAM_ERR(CAM_ISP, "req %llu, Sync fd %x",
					req->request_id,
					req_isp->fence_map_out[i].sync_id);
				if (req_isp->fence_map_out[i].sync_id != -1) {
					rc = cam_sync_signal(
						fence_map_out->sync_id,
						CAM_SYNC_STATE_SIGNALED_ERROR);
					fence_map_out->sync_id = -1;
				}
			}
			list_del_init(&req->list);
			list_add_tail(&req->list, &ctx->free_req_list);
			ctx_isp->active_req_cnt--;
		} else {
			found = 1;
			break;
		}
	}

	if (found)
		goto move_to_pending;

	list_for_each_entry_safe(req, req_temp,
		&ctx->wait_req_list, list) {
		req_isp = (struct cam_isp_ctx_req *) req->req_priv;
		if (!req_isp->bubble_report) {
			for (i = 0; i < req_isp->num_fence_map_out; i++) {
				fence_map_out =
					&req_isp->fence_map_out[i];
				CAM_ERR(CAM_ISP, "req %llu, Sync fd %x",
					req->request_id,
					req_isp->fence_map_out[i].sync_id);
				if (req_isp->fence_map_out[i].sync_id != -1) {
					rc = cam_sync_signal(
						fence_map_out->sync_id,
						CAM_SYNC_STATE_SIGNALED_ERROR);
					fence_map_out->sync_id = -1;
				}
			}
			list_del_init(&req->list);
			list_add_tail(&req->list, &ctx->free_req_list);
			ctx_isp->active_req_cnt--;
		} else {
			found = 1;
			break;
		}
	}

move_to_pending:
	/*
	 * If bubble recovery is enabled on any request we need to move that
	 * request and all the subsequent requests to the pending list.
	 * Note:
	 * We need to traverse the active list in reverse order and add
	 * to head of pending list.
	 * e.g. pending current state: 10, 11 | active current state: 8, 9
	 * intermittent for loop iteration- pending: 9, 10, 11 | active: 8
	 * final state - pending: 8, 9, 10, 11 | active: NULL
	 */
	if (found) {
		list_for_each_entry_safe_reverse(req, req_temp,
			&ctx->active_req_list, list) {
			req_isp = (struct cam_isp_ctx_req *) req->req_priv;
			list_del_init(&req->list);
			list_add(&req->list, &ctx->pending_req_list);
			ctx_isp->active_req_cnt--;
		}
		list_for_each_entry_safe_reverse(req, req_temp,
			&ctx->wait_req_list, list) {
			req_isp = (struct cam_isp_ctx_req *) req->req_priv;
			list_del_init(&req->list);
			list_add(&req->list, &ctx->pending_req_list);
			ctx_isp->active_req_cnt--;
		}
	}

	do {
		if (list_empty(&ctx->pending_req_list)) {
			error_request_id = ctx_isp->last_applied_req_id + 1;
			req_isp = NULL;
			break;
		}
		req = list_first_entry(&ctx->pending_req_list,
			struct cam_ctx_request, list);
		req_isp = (struct cam_isp_ctx_req *) req->req_priv;
		error_request_id = ctx_isp->last_applied_req_id;

		if (req_isp->bubble_report) {
			req_to_report = req;
			req_isp_to_report = req_to_report->req_priv;
			break;
		}

		for (i = 0; i < req_isp->num_fence_map_out; i++) {
			if (req_isp->fence_map_out[i].sync_id != -1)
				rc = cam_sync_signal(
					req_isp->fence_map_out[i].sync_id,
					CAM_SYNC_STATE_SIGNALED_ERROR);
			req_isp->fence_map_out[i].sync_id = -1;
		}
		list_del_init(&req->list);
		list_add_tail(&req->list, &ctx->free_req_list);

	} while (req->request_id < ctx_isp->last_applied_req_id);

end:
	if (ctx->ctx_crm_intf && ctx->ctx_crm_intf->notify_err) {
		notify.link_hdl = ctx->link_hdl;
		notify.dev_hdl = ctx->dev_hdl;
		notify.req_id = error_request_id;

		if (req_isp_to_report && req_isp_to_report->bubble_report) {
			if (error_event_data->recovery_enabled)
				notify.error = CRM_KMD_ERR_BUBBLE;
		} else {
			notify.error = CRM_KMD_ERR_FATAL;
		}

		CAM_WARN(CAM_ISP, "Notify CRM: req %lld, frame %lld\n",
			error_request_id, ctx_isp->frame_id);

		ctx->ctx_crm_intf->notify_err(&notify);
		ctx_isp->substate_activated = CAM_ISP_CTX_ACTIVATED_HW_ERROR;
	} else {
		CAM_ERR_RATE_LIMIT(CAM_ISP, "Can not notify ERRROR to CRM");
		rc = -EFAULT;
	}

	CAM_DBG(CAM_ISP, "Exit");

	return rc;
}

static struct cam_isp_ctx_irq_ops
	cam_isp_ctx_activated_state_machine_irq[CAM_ISP_CTX_ACTIVATED_MAX] = {
	/* SOF */
	{
		.irq_ops = {
			__cam_isp_ctx_handle_error,
			__cam_isp_ctx_sof_in_activated_state,
			__cam_isp_ctx_reg_upd_in_sof,
			__cam_isp_ctx_notify_sof_in_activated_state,
			__cam_isp_ctx_notify_eof_in_activated_state,
			NULL,
		},
	},
	/* APPLIED */
	{
		.irq_ops = {
			__cam_isp_ctx_handle_error,
			__cam_isp_ctx_sof_in_activated_state,
			__cam_isp_ctx_reg_upd_in_activated_state,
			__cam_isp_ctx_epoch_in_applied,
			__cam_isp_ctx_notify_eof_in_activated_state,
			__cam_isp_ctx_buf_done_in_applied,
		},
	},
	/* EPOCH */
	{
		.irq_ops = {
			__cam_isp_ctx_handle_error,
			__cam_isp_ctx_sof_in_epoch,
			__cam_isp_ctx_reg_upd_in_epoch_state,
			__cam_isp_ctx_notify_sof_in_activated_state,
			__cam_isp_ctx_notify_eof_in_activated_state,
			__cam_isp_ctx_buf_done_in_epoch,
		},
	},
	/* BUBBLE */
	{
		.irq_ops = {
			__cam_isp_ctx_handle_error,
			__cam_isp_ctx_sof_in_activated_state,
			NULL,
			__cam_isp_ctx_notify_sof_in_activated_state,
			__cam_isp_ctx_notify_eof_in_activated_state,
			__cam_isp_ctx_buf_done_in_bubble,
		},
	},
	/* Bubble Applied */
	{
		.irq_ops = {
			__cam_isp_ctx_handle_error,
			__cam_isp_ctx_sof_in_activated_state,
			__cam_isp_ctx_reg_upd_in_activated_state,
			__cam_isp_ctx_epoch_in_bubble_applied,
			NULL,
			__cam_isp_ctx_buf_done_in_bubble_applied,
		},
	},
	/* HW ERROR */
	{
		.irq_ops = {
			NULL,
			__cam_isp_ctx_sof_in_activated_state,
			__cam_isp_ctx_reg_upd_in_hw_error,
			NULL,
			NULL,
			NULL,
		},
	},
	/* HALT */
	{
	},
};

static int __cam_isp_ctx_apply_req_in_activated_state(
	struct cam_context *ctx, struct cam_req_mgr_apply_request *apply,
	uint32_t next_state)
{
	int rc = 0;
	struct cam_ctx_request          *req;
	struct cam_ctx_request          *active_req = NULL;
	struct cam_isp_ctx_req          *req_isp;
	struct cam_isp_ctx_req          *active_req_isp;
	struct cam_isp_context          *ctx_isp = NULL;
	struct cam_hw_config_args        cfg;

	if (list_empty(&ctx->pending_req_list)) {
		CAM_ERR(CAM_ISP, "No available request for Apply id %lld",
			apply->request_id);
		rc = -EFAULT;
		goto end;
	}

	/*
	 * When the pipeline has issue, the requests can be queued up in the
	 * pipeline. In this case, we should reject the additional request.
	 * The maximum number of request allowed to be outstanding is 2.
	 *
	 */
	ctx_isp = (struct cam_isp_context *) ctx->ctx_priv;

	spin_lock_bh(&ctx->lock);
	req = list_first_entry(&ctx->pending_req_list, struct cam_ctx_request,
		list);
	spin_unlock_bh(&ctx->lock);

	/*
	 * Check whether the request id is matching the tip, if not, this means
	 * we are in the middle of the error handling. Need to reject this apply
	 */
	if (req->request_id != apply->request_id) {
		CAM_ERR_RATE_LIMIT(CAM_ISP,
			"Invalid Request Id asking %llu existing %llu",
			apply->request_id, req->request_id);
		rc = -EFAULT;
		goto end;
	}

	CAM_DBG(CAM_REQ, "Apply request %lld in substate %d", req->request_id,
		ctx_isp->substate_activated);
	req_isp = (struct cam_isp_ctx_req *) req->req_priv;

	if (ctx_isp->active_req_cnt >=  2) {
		CAM_ERR_RATE_LIMIT(CAM_ISP,
			"Reject apply request (id %lld) due to congestion(cnt = %d)",
			req->request_id,
			ctx_isp->active_req_cnt);

		spin_lock_bh(&ctx->lock);
		if (!list_empty(&ctx->active_req_list))
			active_req = list_first_entry(&ctx->active_req_list,
				struct cam_ctx_request, list);
		else
			CAM_ERR_RATE_LIMIT(CAM_ISP,
				"WARNING: should not happen (cnt = %d) but active_list empty",
				ctx_isp->active_req_cnt);
		spin_unlock_bh(&ctx->lock);

		if (active_req) {
			active_req_isp =
				(struct cam_isp_ctx_req *) active_req->req_priv;
			__cam_isp_ctx_handle_buf_done_fail_log(active_req_isp);
		}

		rc = -EFAULT;
		goto end;
	}
	req_isp->bubble_report = apply->report_if_bubble;

	cfg.ctxt_to_hw_map = ctx_isp->hw_ctx;
	cfg.request_id = req->request_id;
	cfg.hw_update_entries = req_isp->cfg;
	cfg.num_hw_update_entries = req_isp->num_cfg;
	cfg.priv  = &req_isp->hw_update_data;
	cfg.init_packet = 0;

	rc = ctx->hw_mgr_intf->hw_config(ctx->hw_mgr_intf->hw_mgr_priv, &cfg);
	if (rc) {
		CAM_ERR_RATE_LIMIT(CAM_ISP, "Can not apply the configuration");
	} else {
		spin_lock_bh(&ctx->lock);
		ctx_isp->substate_activated = next_state;
		ctx_isp->last_applied_req_id = apply->request_id;
		list_del_init(&req->list);
		list_add_tail(&req->list, &ctx->wait_req_list);
		CAM_DBG(CAM_ISP, "new substate state %d, applied req %lld",
			next_state, ctx_isp->last_applied_req_id);
		spin_unlock_bh(&ctx->lock);
	}
end:
	if (ctx_isp != NULL) {
		__cam_isp_ctx_update_state_monitor_array(ctx_isp,
			CAM_ISP_STATE_CHANGE_TRIGGER_SOF,
			ctx->req_list->request_id);
	}
	return rc;
}

static int __cam_isp_ctx_apply_req_in_sof(
	struct cam_context *ctx, struct cam_req_mgr_apply_request *apply)
{
	int rc = 0;
	struct cam_isp_context *ctx_isp =
		(struct cam_isp_context *) ctx->ctx_priv;

	CAM_DBG(CAM_ISP, "current substate %d",
		ctx_isp->substate_activated);
	rc = __cam_isp_ctx_apply_req_in_activated_state(ctx, apply,
		CAM_ISP_CTX_ACTIVATED_APPLIED);
	CAM_DBG(CAM_ISP, "new substate %d", ctx_isp->substate_activated);

	return rc;
}

static int __cam_isp_ctx_apply_req_in_epoch(
	struct cam_context *ctx, struct cam_req_mgr_apply_request *apply)
{
	int rc = 0;
	struct cam_isp_context *ctx_isp =
		(struct cam_isp_context *) ctx->ctx_priv;

	CAM_DBG(CAM_ISP, "current substate %d",
		ctx_isp->substate_activated);
	rc = __cam_isp_ctx_apply_req_in_activated_state(ctx, apply,
		CAM_ISP_CTX_ACTIVATED_APPLIED);
	CAM_DBG(CAM_ISP, "new substate %d", ctx_isp->substate_activated);

	return rc;
}

static int __cam_isp_ctx_apply_req_in_bubble(
	struct cam_context *ctx, struct cam_req_mgr_apply_request *apply)
{
	int rc = 0;
	struct cam_isp_context *ctx_isp =
		(struct cam_isp_context *) ctx->ctx_priv;

	CAM_DBG(CAM_ISP, "current substate %d",
		ctx_isp->substate_activated);
	rc = __cam_isp_ctx_apply_req_in_activated_state(ctx, apply,
		CAM_ISP_CTX_ACTIVATED_BUBBLE_APPLIED);
	CAM_DBG(CAM_ISP, "new substate %d", ctx_isp->substate_activated);

	return rc;
}

static int __cam_isp_ctx_flush_req(struct cam_context *ctx,
	struct list_head *req_list, struct cam_req_mgr_flush_request *flush_req)
{
	int i, rc;
	uint32_t cancel_req_id_found = 0;
	struct cam_ctx_request           *req;
	struct cam_ctx_request           *req_temp;
	struct cam_isp_ctx_req           *req_isp;
	struct list_head                  flush_list;

	INIT_LIST_HEAD(&flush_list);
	if (list_empty(req_list)) {
		CAM_DBG(CAM_ISP, "request list is empty");
		if (flush_req->type == CAM_REQ_MGR_FLUSH_TYPE_CANCEL_REQ) {
			CAM_ERR(CAM_ISP, "no request to cancel");
			return -EINVAL;
		} else
			return 0;
	}

	CAM_DBG(CAM_REQ, "Flush [%u] in progress for req_id %llu",
		flush_req->type, flush_req->req_id);
	list_for_each_entry_safe(req, req_temp, req_list, list) {
		if (flush_req->type == CAM_REQ_MGR_FLUSH_TYPE_CANCEL_REQ) {
			if (req->request_id != flush_req->req_id) {
				continue;
			} else {
				list_del_init(&req->list);
				list_add_tail(&req->list, &flush_list);
				cancel_req_id_found = 1;
				break;
			}
		}
		list_del_init(&req->list);
		list_add_tail(&req->list, &flush_list);
	}

	list_for_each_entry_safe(req, req_temp, &flush_list, list) {
		req_isp = (struct cam_isp_ctx_req *) req->req_priv;
		for (i = 0; i < req_isp->num_fence_map_out; i++) {
			if (req_isp->fence_map_out[i].sync_id != -1) {
				CAM_DBG(CAM_ISP, "Flush req 0x%llx, fence %d",
					 req->request_id,
					req_isp->fence_map_out[i].sync_id);
				rc = cam_sync_signal(
					req_isp->fence_map_out[i].sync_id,
					CAM_SYNC_STATE_SIGNALED_ERROR);
				if (rc)
					CAM_ERR_RATE_LIMIT(CAM_ISP,
						"signal fence failed\n");
				req_isp->fence_map_out[i].sync_id = -1;
			}
		}
		list_add_tail(&req->list, &ctx->free_req_list);
	}

	if (flush_req->type == CAM_REQ_MGR_FLUSH_TYPE_CANCEL_REQ &&
		!cancel_req_id_found)
		CAM_DBG(CAM_ISP,
			"Flush request id:%lld is not found in the list",
			flush_req->req_id);

	return 0;
}

static int __cam_isp_ctx_flush_req_in_top_state(
	struct cam_context *ctx,
	struct cam_req_mgr_flush_request *flush_req)
{
	struct cam_isp_context           *ctx_isp =
		(struct cam_isp_context *) ctx->ctx_priv;
	struct cam_isp_stop_args          stop_isp;
	struct cam_hw_stop_args           stop_args;
	struct cam_isp_start_args         start_isp;
	int rc = 0;

	if (flush_req->type == CAM_REQ_MGR_FLUSH_TYPE_ALL) {
		CAM_INFO(CAM_ISP, "Last request id to flush is %lld",
			flush_req->req_id);
		ctx->last_flush_req = flush_req->req_id;
	}

	CAM_DBG(CAM_ISP, "try to flush pending list");
	spin_lock_bh(&ctx->lock);
	rc = __cam_isp_ctx_flush_req(ctx, &ctx->pending_req_list, flush_req);
	spin_unlock_bh(&ctx->lock);

	if (flush_req->type == CAM_REQ_MGR_FLUSH_TYPE_ALL) {
		/* if active and wait list are empty, return */
		spin_lock_bh(&ctx->lock);
		if ((list_empty(&ctx->wait_req_list)) &&
			(list_empty(&ctx->active_req_list))) {
			spin_unlock_bh(&ctx->lock);
			CAM_DBG(CAM_ISP, "active and wait list are empty");
			goto end;
		}
		spin_unlock_bh(&ctx->lock);

		/* Stop hw first before active list flush */
		stop_args.ctxt_to_hw_map = ctx_isp->hw_ctx;
		stop_isp.hw_stop_cmd = CAM_ISP_HW_STOP_AT_FRAME_BOUNDARY;
		stop_isp.stop_only = true;
		stop_args.args = (void *)&stop_isp;
		ctx->hw_mgr_intf->hw_stop(ctx->hw_mgr_intf->hw_mgr_priv,
				&stop_args);

		spin_lock_bh(&ctx->lock);
		CAM_DBG(CAM_ISP, "try to flush wait list");
		rc = __cam_isp_ctx_flush_req(ctx, &ctx->wait_req_list,
		flush_req);
		CAM_DBG(CAM_ISP, "try to flush active list");
		rc = __cam_isp_ctx_flush_req(ctx, &ctx->active_req_list,
		flush_req);
		ctx_isp->active_req_cnt = 0;
		spin_unlock_bh(&ctx->lock);

		/* Start hw */
		start_isp.hw_config.ctxt_to_hw_map = ctx_isp->hw_ctx;
		start_isp.start_only = true;
		start_isp.hw_config.priv = NULL;

		rc = ctx->hw_mgr_intf->hw_start(ctx->hw_mgr_intf->hw_mgr_priv,
			&start_isp);
	}

end:
	CAM_DBG(CAM_ISP, "Flush request in top state %d",
		 ctx->state);
	return rc;
}

static int __cam_isp_ctx_flush_req_in_ready(
	struct cam_context *ctx,
	struct cam_req_mgr_flush_request *flush_req)
{
	int rc = 0;

	CAM_DBG(CAM_ISP, "try to flush pending list");
	spin_lock_bh(&ctx->lock);
	rc = __cam_isp_ctx_flush_req(ctx, &ctx->pending_req_list, flush_req);

	/* if nothing is in pending req list, change state to acquire */
	if (list_empty(&ctx->pending_req_list))
		ctx->state = CAM_CTX_ACQUIRED;
	spin_unlock_bh(&ctx->lock);

	trace_cam_context_state("ISP", ctx);

	CAM_DBG(CAM_ISP, "Flush request in ready state. next state %d",
		 ctx->state);
	return rc;
}

static struct cam_ctx_ops
	cam_isp_ctx_activated_state_machine[CAM_ISP_CTX_ACTIVATED_MAX] = {
	/* SOF */
	{
		.ioctl_ops = {},
		.crm_ops = {
			.apply_req = __cam_isp_ctx_apply_req_in_sof,
		},
		.irq_ops = NULL,
	},
	/* APPLIED */
	{
		.ioctl_ops = {},
		.crm_ops = {},
		.irq_ops = NULL,
	},
	/* EPOCH */
	{
		.ioctl_ops = {},
		.crm_ops = {
			.apply_req = __cam_isp_ctx_apply_req_in_epoch,
		},
		.irq_ops = NULL,
	},
	/* BUBBLE */
	{
		.ioctl_ops = {},
		.crm_ops = {
			.apply_req = __cam_isp_ctx_apply_req_in_bubble,
		},
		.irq_ops = NULL,
	},
	/* Bubble Applied */
	{
		.ioctl_ops = {},
		.crm_ops = {},
		.irq_ops = NULL,
	},
	/* HW ERROR */
	{
		.ioctl_ops = {},
		.crm_ops = {},
		.irq_ops = NULL,
	},
	/* HALT */
	{
		.ioctl_ops = {},
		.crm_ops = {},
		.irq_ops = NULL,
	},
};

static int __cam_isp_ctx_rdi_only_sof_in_top_state(
	struct cam_isp_context *ctx_isp, void *evt_data)
{
	int rc = 0;
	struct cam_context                    *ctx = ctx_isp->base;
	struct cam_req_mgr_trigger_notify      notify;
	struct cam_isp_hw_sof_event_data      *sof_event_data = evt_data;
	uint64_t                               request_id  = 0;

	if (!evt_data) {
		CAM_ERR(CAM_ISP, "in valid sof event data");
		return -EINVAL;
	}

	ctx_isp->frame_id++;
	ctx_isp->sof_timestamp_val = sof_event_data->timestamp;
	ctx_isp->boot_timestamp = sof_event_data->boot_time;

	CAM_DBG(CAM_ISP, "frame id: %lld time stamp:0x%llx",
		ctx_isp->frame_id, ctx_isp->sof_timestamp_val);

	/*
	 * notify reqmgr with sof signal. Note, due to scheduling delay
	 * we can run into situation that two active requests has already
	 * be in the active queue while we try to do the notification.
	 * In this case, we need to skip the current notification. This
	 * helps the state machine to catch up the delay.
	 */
	if (ctx->ctx_crm_intf && ctx->ctx_crm_intf->notify_trigger &&
		ctx_isp->active_req_cnt <= 2) {
		notify.link_hdl = ctx->link_hdl;
		notify.dev_hdl = ctx->dev_hdl;
		notify.frame_id = ctx_isp->frame_id;
		notify.trigger = CAM_TRIGGER_POINT_SOF;

		ctx->ctx_crm_intf->notify_trigger(&notify);
		CAM_DBG(CAM_ISP, "Notify CRM  SOF frame %lld",
			ctx_isp->frame_id);

		/*
		 * It is idle frame with out any applied request id, send
		 * request id as zero
		 */
		__cam_isp_ctx_send_sof_timestamp(ctx_isp, request_id,
			CAM_REQ_MGR_SOF_EVENT_SUCCESS);
	} else {
		CAM_ERR_RATE_LIMIT(CAM_ISP, "Can not notify SOF to CRM");
	}

	if (list_empty(&ctx->active_req_list))
		ctx_isp->substate_activated = CAM_ISP_CTX_ACTIVATED_SOF;
	else
		CAM_DBG(CAM_ISP, "Still need to wait for the buf done");

	CAM_DBG(CAM_ISP, "next substate %d",
		ctx_isp->substate_activated);
	return rc;
}

static int __cam_isp_ctx_rdi_only_sof_in_applied_state(
	struct cam_isp_context *ctx_isp, void *evt_data)
{
	struct cam_isp_hw_sof_event_data      *sof_event_data = evt_data;

	if (!evt_data) {
		CAM_ERR(CAM_ISP, "in valid sof event data");
		return -EINVAL;
	}

	ctx_isp->frame_id++;
	ctx_isp->sof_timestamp_val = sof_event_data->timestamp;
	ctx_isp->boot_timestamp = sof_event_data->boot_time;
	CAM_DBG(CAM_ISP, "frame id: %lld time stamp:0x%llx",
		ctx_isp->frame_id, ctx_isp->sof_timestamp_val);

	ctx_isp->substate_activated = CAM_ISP_CTX_ACTIVATED_BUBBLE_APPLIED;
	CAM_DBG(CAM_ISP, "next substate %d", ctx_isp->substate_activated);

	return 0;
}

static int __cam_isp_ctx_rdi_only_sof_in_bubble_applied(
	struct cam_isp_context *ctx_isp, void *evt_data)
{
	struct cam_ctx_request    *req;
	struct cam_isp_ctx_req    *req_isp;
	struct cam_context        *ctx = ctx_isp->base;
	struct cam_isp_hw_sof_event_data      *sof_event_data = evt_data;
	uint64_t  request_id = 0;

	/*
	 * Sof in bubble applied state means, reg update not received.
	 * before increment frame id and override time stamp value, send
	 * the previous sof time stamp that got captured in the
	 * sof in applied state.
	 */
	CAM_DBG(CAM_ISP, "frame id: %lld time stamp:0x%llx",
		ctx_isp->frame_id, ctx_isp->sof_timestamp_val);
	__cam_isp_ctx_send_sof_timestamp(ctx_isp, request_id,
		CAM_REQ_MGR_SOF_EVENT_SUCCESS);

	ctx_isp->frame_id++;
	ctx_isp->sof_timestamp_val = sof_event_data->timestamp;
	ctx_isp->boot_timestamp = sof_event_data->boot_time;
	CAM_DBG(CAM_ISP, "frame id: %lld time stamp:0x%llx",
		ctx_isp->frame_id, ctx_isp->sof_timestamp_val);

	if (list_empty(&ctx->wait_req_list)) {
		/*
		 * If no pending req in epoch, this is an error case.
		 * The recovery is to go back to sof state
		 */
		CAM_ERR(CAM_ISP, "No wait request");
		ctx_isp->substate_activated = CAM_ISP_CTX_ACTIVATED_SOF;

		/* Send SOF event as empty frame*/
		__cam_isp_ctx_send_sof_timestamp(ctx_isp, request_id,
			CAM_REQ_MGR_SOF_EVENT_SUCCESS);

		goto end;
	}

	req = list_first_entry(&ctx->wait_req_list, struct cam_ctx_request,
		list);
	req_isp = (struct cam_isp_ctx_req *)req->req_priv;
	req_isp->bubble_detected = true;

	CAM_DBG(CAM_ISP, "Report Bubble flag %d", req_isp->bubble_report);
	if (req_isp->bubble_report && ctx->ctx_crm_intf &&
		ctx->ctx_crm_intf->notify_err) {
		struct cam_req_mgr_error_notify notify;

		notify.link_hdl = ctx->link_hdl;
		notify.dev_hdl = ctx->dev_hdl;
		notify.req_id = req->request_id;
		notify.error = CRM_KMD_ERR_BUBBLE;
		ctx->ctx_crm_intf->notify_err(&notify);
		CAM_DBG(CAM_ISP, "Notify CRM about Bubble frame %lld",
			ctx_isp->frame_id);
	} else {
		req_isp->bubble_report = 0;
	}

	/*
	 * Always move the request to active list. Let buf done
	 * function handles the rest.
	 */
	ctx_isp->active_req_cnt++;
	list_del_init(&req->list);
	list_add_tail(&req->list, &ctx->active_req_list);
	CAM_DBG(CAM_ISP, "move request %lld to active list(cnt = %d)",
			req->request_id, ctx_isp->active_req_cnt);

	if (!req_isp->bubble_report) {
		if (req->request_id > ctx_isp->reported_req_id) {
			request_id = req->request_id;
			ctx_isp->reported_req_id = request_id;
			__cam_isp_ctx_send_sof_timestamp(ctx_isp, request_id,
			CAM_REQ_MGR_SOF_EVENT_ERROR);
		} else
			__cam_isp_ctx_send_sof_timestamp(ctx_isp, request_id,
				CAM_REQ_MGR_SOF_EVENT_SUCCESS);
	} else
		__cam_isp_ctx_send_sof_timestamp(ctx_isp, request_id,
			CAM_REQ_MGR_SOF_EVENT_SUCCESS);

	/* change the state to bubble, as reg update has not come */
	ctx_isp->substate_activated = CAM_ISP_CTX_ACTIVATED_BUBBLE;
	CAM_DBG(CAM_ISP, "next substate %d", ctx_isp->substate_activated);
end:
	return 0;
}

static int __cam_isp_ctx_rdi_only_sof_in_bubble_state(
	struct cam_isp_context *ctx_isp, void *evt_data)
{
	uint32_t i;
	struct cam_ctx_request                *req;
	struct cam_context                    *ctx = ctx_isp->base;
	struct cam_req_mgr_trigger_notify      notify;
	struct cam_isp_hw_sof_event_data      *sof_event_data = evt_data;
	struct cam_isp_ctx_req                *req_isp;
	uint64_t                               request_id  = 0;

	if (!evt_data) {
		CAM_ERR(CAM_ISP, "in valid sof event data");
		return -EINVAL;
	}

	ctx_isp->frame_id++;
	ctx_isp->sof_timestamp_val = sof_event_data->timestamp;
	ctx_isp->boot_timestamp = sof_event_data->boot_time;
	CAM_DBG(CAM_ISP, "frame id: %lld time stamp:0x%llx",
		ctx_isp->frame_id, ctx_isp->sof_timestamp_val);
	/*
	 * Signal all active requests with error and move the  all the active
	 * requests to free list
	 */
	while (!list_empty(&ctx->active_req_list)) {
		req = list_first_entry(&ctx->active_req_list,
				struct cam_ctx_request, list);
		list_del_init(&req->list);
		req_isp = (struct cam_isp_ctx_req *) req->req_priv;
		CAM_DBG(CAM_ISP, "signal fence in active list. fence num %d",
			req_isp->num_fence_map_out);
		for (i = 0; i < req_isp->num_fence_map_out; i++)
			if (req_isp->fence_map_out[i].sync_id != -1) {
				cam_sync_signal(
					req_isp->fence_map_out[i].sync_id,
					CAM_SYNC_STATE_SIGNALED_ERROR);
			}
		list_add_tail(&req->list, &ctx->free_req_list);
		ctx_isp->active_req_cnt--;
	}

	/* notify reqmgr with sof signal */
	if (ctx->ctx_crm_intf && ctx->ctx_crm_intf->notify_trigger) {
		notify.link_hdl = ctx->link_hdl;
		notify.dev_hdl = ctx->dev_hdl;
		notify.frame_id = ctx_isp->frame_id;
		notify.trigger = CAM_TRIGGER_POINT_SOF;

		ctx->ctx_crm_intf->notify_trigger(&notify);
		CAM_DBG(CAM_ISP, "Notify CRM  SOF frame %lld",
			ctx_isp->frame_id);

	} else {
		CAM_ERR(CAM_ISP, "Can not notify SOF to CRM");
	}

	/*
	 * It is idle frame with out any applied request id, send
	 * request id as zero
	 */
	__cam_isp_ctx_send_sof_timestamp(ctx_isp, request_id,
		CAM_REQ_MGR_SOF_EVENT_SUCCESS);

	ctx_isp->substate_activated = CAM_ISP_CTX_ACTIVATED_SOF;

	CAM_DBG(CAM_ISP, "next substate %d",
		ctx_isp->substate_activated);

	return 0;
}

static int __cam_isp_ctx_rdi_only_reg_upd_in_bubble_applied_state(
	struct cam_isp_context *ctx_isp, void *evt_data)
{
	struct cam_ctx_request  *req;
	struct cam_context      *ctx = ctx_isp->base;
	struct cam_isp_ctx_req  *req_isp;
	struct cam_req_mgr_trigger_notify  notify;
	uint64_t  request_id  = 0;

	ctx_isp->substate_activated = CAM_ISP_CTX_ACTIVATED_EPOCH;
	/* notify reqmgr with sof signal*/
	if (ctx->ctx_crm_intf && ctx->ctx_crm_intf->notify_trigger) {
		if (list_empty(&ctx->wait_req_list)) {
			CAM_ERR(CAM_ISP, "Reg upd ack with no waiting request");
			goto error;
		}
		req = list_first_entry(&ctx->wait_req_list,
				struct cam_ctx_request, list);
		list_del_init(&req->list);

		req_isp = (struct cam_isp_ctx_req *) req->req_priv;
		request_id =
			(req_isp->hw_update_data.packet_opcode_type ==
				CAM_ISP_PACKET_INIT_DEV) ?
			0 : req->request_id;

		if (req_isp->num_fence_map_out != 0) {
			list_add_tail(&req->list, &ctx->active_req_list);
			ctx_isp->active_req_cnt++;
			CAM_DBG(CAM_ISP,
				"move request %lld to active list(cnt = %d)",
				req->request_id, ctx_isp->active_req_cnt);
			/* if packet has buffers, set correct request id */
			request_id = req->request_id;
		} else {
			/* no io config, so the request is completed. */
			list_add_tail(&req->list, &ctx->free_req_list);
			CAM_DBG(CAM_ISP,
				"move active req %lld to free list(cnt=%d)",
				req->request_id, ctx_isp->active_req_cnt);
		}

		notify.link_hdl = ctx->link_hdl;
		notify.dev_hdl = ctx->dev_hdl;
		notify.frame_id = ctx_isp->frame_id;
		notify.trigger = CAM_TRIGGER_POINT_SOF;

		ctx->ctx_crm_intf->notify_trigger(&notify);
		CAM_DBG(CAM_ISP, "Notify CRM  SOF frame %lld",
			ctx_isp->frame_id);
	} else {
		CAM_ERR(CAM_ISP, "Can not notify SOF to CRM");
	}
	if (request_id)
		ctx_isp->reported_req_id = request_id;

	__cam_isp_ctx_send_sof_timestamp(ctx_isp, request_id,
		CAM_REQ_MGR_SOF_EVENT_SUCCESS);
	CAM_DBG(CAM_ISP, "next substate %d", ctx_isp->substate_activated);

	return 0;
error:
	/* Send SOF event as idle frame*/
	__cam_isp_ctx_send_sof_timestamp(ctx_isp, request_id,
		CAM_REQ_MGR_SOF_EVENT_SUCCESS);

	/*
	 * There is no request in the pending list, move the sub state machine
	 * to SOF sub state
	 */
	ctx_isp->substate_activated = CAM_ISP_CTX_ACTIVATED_SOF;

	return 0;
}

static struct cam_isp_ctx_irq_ops
	cam_isp_ctx_rdi_only_activated_state_machine_irq
			[CAM_ISP_CTX_ACTIVATED_MAX] = {
	/* SOF */
	{
		.irq_ops = {
			NULL,
			__cam_isp_ctx_rdi_only_sof_in_top_state,
			__cam_isp_ctx_reg_upd_in_sof,
			NULL,
			NULL,
			NULL,
		},
	},
	/* APPLIED */
	{
		.irq_ops = {
			__cam_isp_ctx_handle_error,
			__cam_isp_ctx_rdi_only_sof_in_applied_state,
			NULL,
			NULL,
			NULL,
			__cam_isp_ctx_buf_done_in_applied,
		},
	},
	/* EPOCH */
	{
		.irq_ops = {
			__cam_isp_ctx_handle_error,
			__cam_isp_ctx_rdi_only_sof_in_top_state,
			NULL,
			NULL,
			NULL,
			__cam_isp_ctx_buf_done_in_epoch,
		},
	},
	/* BUBBLE*/
	{
		.irq_ops = {
			__cam_isp_ctx_handle_error,
			__cam_isp_ctx_rdi_only_sof_in_bubble_state,
			NULL,
			NULL,
			NULL,
			__cam_isp_ctx_buf_done_in_bubble,
		},
	},
	/* BUBBLE APPLIED ie PRE_BUBBLE */
	{
		.irq_ops = {
			__cam_isp_ctx_handle_error,
			__cam_isp_ctx_rdi_only_sof_in_bubble_applied,
			__cam_isp_ctx_rdi_only_reg_upd_in_bubble_applied_state,
			NULL,
			NULL,
			__cam_isp_ctx_buf_done_in_bubble_applied,
		},
	},
	/* HW ERROR */
	{
	},
	/* HALT */
	{
	},
};

static int __cam_isp_ctx_rdi_only_apply_req_top_state(
	struct cam_context *ctx, struct cam_req_mgr_apply_request *apply)
{
	int rc = 0;
	struct cam_isp_context *ctx_isp =
		(struct cam_isp_context *) ctx->ctx_priv;

	CAM_DBG(CAM_ISP, "current substate %d",
		ctx_isp->substate_activated);
	rc = __cam_isp_ctx_apply_req_in_activated_state(ctx, apply,
		CAM_ISP_CTX_ACTIVATED_APPLIED);
	CAM_DBG(CAM_ISP, "new substate %d", ctx_isp->substate_activated);

	return rc;
}

static struct cam_ctx_ops
	cam_isp_ctx_rdi_only_activated_state_machine
		[CAM_ISP_CTX_ACTIVATED_MAX] = {
	/* SOF */
	{
		.ioctl_ops = {},
		.crm_ops = {
			.apply_req = __cam_isp_ctx_rdi_only_apply_req_top_state,
		},
		.irq_ops = NULL,
	},
	/* APPLIED */
	{
		.ioctl_ops = {},
		.crm_ops = {},
		.irq_ops = NULL,
	},
	/* EPOCH */
	{
		.ioctl_ops = {},
		.crm_ops = {
			.apply_req = __cam_isp_ctx_rdi_only_apply_req_top_state,
		},
		.irq_ops = NULL,
	},
	/* PRE BUBBLE */
	{
		.ioctl_ops = {},
		.crm_ops = {},
		.irq_ops = NULL,
	},
	/* BUBBLE */
	{
		.ioctl_ops = {},
		.crm_ops = {},
		.irq_ops = NULL,
	},
	/* HW ERROR */
	{
		.ioctl_ops = {},
		.crm_ops = {},
		.irq_ops = NULL,
	},
	/* HALT */
	{
		.ioctl_ops = {},
		.crm_ops = {},
		.irq_ops = NULL,
	},
};

/* top level state machine */
static int __cam_isp_ctx_release_dev_in_top_state(struct cam_context *ctx,
	struct cam_release_dev_cmd *cmd)
{
	int rc = 0;
	struct cam_hw_release_args       rel_arg;
	struct cam_isp_context *ctx_isp =
		(struct cam_isp_context *) ctx->ctx_priv;
	struct cam_req_mgr_flush_request flush_req;

	if (ctx->link_hdl != -1) {
		CAM_ERR(CAM_ISP, "ctx expects release dev after unlink");
		rc =  -EAGAIN;
		return rc;
	}

	if (cmd && ctx_isp->hw_ctx && ctx_isp->split_acquire) {
		CAM_ERR(CAM_ISP, "ctx expects release HW before release dev");
		return rc;
	}

	if (ctx_isp->hw_ctx) {
		rel_arg.ctxt_to_hw_map = ctx_isp->hw_ctx;
		ctx->hw_mgr_intf->hw_release(ctx->hw_mgr_intf->hw_mgr_priv,
			&rel_arg);
		ctx_isp->hw_ctx = NULL;
	}

	ctx->session_hdl = -1;
	ctx->dev_hdl = -1;
	ctx->link_hdl = -1;
	ctx->ctx_crm_intf = NULL;
	ctx_isp->frame_id = 0;
	ctx_isp->active_req_cnt = 0;
	ctx_isp->reported_req_id = 0;
	ctx_isp->hw_acquired = false;
	ctx_isp->init_received = false;

	/*
	 * Ideally, we should never have any active request here.
	 * But we still add some sanity check code here to help the debug
	 */
	if (!list_empty(&ctx->active_req_list))
		CAM_ERR(CAM_ISP, "Active list is not empty");

	/* Flush all the pending request list  */
	flush_req.type = CAM_REQ_MGR_FLUSH_TYPE_ALL;
	flush_req.link_hdl = ctx->link_hdl;
	flush_req.dev_hdl = ctx->dev_hdl;

	CAM_DBG(CAM_ISP, "try to flush pending list");
	spin_lock_bh(&ctx->lock);
	rc = __cam_isp_ctx_flush_req(ctx, &ctx->pending_req_list, &flush_req);
	spin_unlock_bh(&ctx->lock);
	ctx->state = CAM_CTX_AVAILABLE;

	trace_cam_context_state("ISP", ctx);
	CAM_DBG(CAM_ISP, "Release device success[%u] next state %d",
		ctx->ctx_id, ctx->state);
	return rc;
}

static int __cam_isp_ctx_release_hw_in_top_state(struct cam_context *ctx,
	void *cmd)
{
	int rc = 0;
	struct cam_hw_release_args       rel_arg;
	struct cam_isp_context *ctx_isp =
		(struct cam_isp_context *) ctx->ctx_priv;
	struct cam_req_mgr_flush_request flush_req;

	if (ctx_isp->hw_ctx) {
		rel_arg.ctxt_to_hw_map = ctx_isp->hw_ctx;
		ctx->hw_mgr_intf->hw_release(ctx->hw_mgr_intf->hw_mgr_priv,
			&rel_arg);
		ctx_isp->hw_ctx = NULL;
	} else {
		CAM_ERR(CAM_ISP, "No hw resources acquired for this ctx");
	}

	ctx_isp->frame_id = 0;
	ctx_isp->active_req_cnt = 0;
	ctx_isp->reported_req_id = 0;
	ctx_isp->hw_acquired = false;
	ctx_isp->init_received = false;

	/*
	 * Ideally, we should never have any active request here.
	 * But we still add some sanity check code here to help the debug
	 */
	if (!list_empty(&ctx->active_req_list))
		CAM_WARN(CAM_ISP, "Active list is not empty");

	/* Flush all the pending request list  */
	flush_req.type = CAM_REQ_MGR_FLUSH_TYPE_ALL;
	flush_req.link_hdl = ctx->link_hdl;
	flush_req.dev_hdl = ctx->dev_hdl;

	CAM_DBG(CAM_ISP, "try to flush pending list");
	spin_lock_bh(&ctx->lock);
	rc = __cam_isp_ctx_flush_req(ctx, &ctx->pending_req_list, &flush_req);
	spin_unlock_bh(&ctx->lock);
	ctx->state = CAM_CTX_ACQUIRED;

	trace_cam_context_state("ISP", ctx);
	CAM_DBG(CAM_ISP, "Release device success[%u] next state %d",
		ctx->ctx_id, ctx->state);
	return rc;
}

static int __cam_isp_ctx_config_dev_in_top_state(
	struct cam_context *ctx, struct cam_config_dev_cmd *cmd)
{
	int rc = 0, i;
	struct cam_ctx_request           *req = NULL;
	struct cam_isp_ctx_req           *req_isp;
	uintptr_t                         packet_addr;
	struct cam_packet                *packet;
	size_t                            len = 0;
	struct cam_hw_prepare_update_args cfg;
	struct cam_req_mgr_add_request    add_req;
	struct cam_isp_context           *ctx_isp =
		(struct cam_isp_context *) ctx->ctx_priv;

	CAM_DBG(CAM_ISP, "get free request object......");

	/* get free request */
	spin_lock_bh(&ctx->lock);
	if (!list_empty(&ctx->free_req_list)) {
		req = list_first_entry(&ctx->free_req_list,
				struct cam_ctx_request, list);
		list_del_init(&req->list);
	}
	spin_unlock_bh(&ctx->lock);

	if (!req) {
		CAM_ERR(CAM_ISP, "No more request obj free");
		rc = -ENOMEM;
		goto end;
	}

	req_isp = (struct cam_isp_ctx_req *) req->req_priv;

	/* for config dev, only memory handle is supported */
	/* map packet from the memhandle */
	rc = cam_mem_get_cpu_buf((int32_t) cmd->packet_handle,
		&packet_addr, &len);
	if (rc != 0) {
		CAM_ERR(CAM_ISP, "Can not get packet address");
		rc = -EINVAL;
		goto free_req;
	}

	packet = (struct cam_packet *)(packet_addr + (uint32_t)cmd->offset);
	CAM_DBG(CAM_ISP, "pack_handle %llx", cmd->packet_handle);
	CAM_DBG(CAM_ISP, "packet address is 0x%zx", packet_addr);
	CAM_DBG(CAM_ISP, "packet with length %zu, offset 0x%llx",
		len, cmd->offset);
	CAM_DBG(CAM_ISP, "Packet request id %lld",
		packet->header.request_id);
	CAM_DBG(CAM_ISP, "Packet size 0x%x", packet->header.size);
	CAM_DBG(CAM_ISP, "packet op %d", packet->header.op_code);

	if (packet->header.request_id <= ctx->last_flush_req) {
		CAM_INFO(CAM_ISP,
			"request %lld has been flushed, reject packet",
			packet->header.request_id);
		rc = -EINVAL;
		goto free_req;
	}

	if (packet->header.request_id > ctx->last_flush_req)
		ctx->last_flush_req = 0;

	/* preprocess the configuration */
	memset(&cfg, 0, sizeof(cfg));
	cfg.packet = packet;
	cfg.ctxt_to_hw_map = ctx_isp->hw_ctx;
	cfg.max_hw_update_entries = CAM_ISP_CTX_CFG_MAX;
	cfg.hw_update_entries = req_isp->cfg;
	cfg.max_out_map_entries = CAM_ISP_CTX_RES_MAX;
	cfg.max_in_map_entries = CAM_ISP_CTX_RES_MAX;
	cfg.out_map_entries = req_isp->fence_map_out;
	cfg.in_map_entries = req_isp->fence_map_in;
	cfg.priv  = &req_isp->hw_update_data;
	cfg.pf_data = &(req->pf_data);

	CAM_DBG(CAM_ISP, "try to prepare config packet......");

	rc = ctx->hw_mgr_intf->hw_prepare_update(
		ctx->hw_mgr_intf->hw_mgr_priv, &cfg);
	if (rc != 0) {
		CAM_ERR(CAM_ISP, "Prepare config packet failed in HW layer");
		rc = -EFAULT;
		goto free_req;
	}
	req_isp->num_cfg = cfg.num_hw_update_entries;
	req_isp->num_fence_map_out = cfg.num_out_map_entries;
	req_isp->num_fence_map_in = cfg.num_in_map_entries;
	req_isp->num_acked = 0;
	req_isp->bubble_detected = false;

	for (i = 0; i < req_isp->num_fence_map_out; i++) {
		rc = cam_sync_get_obj_ref(req_isp->fence_map_out[i].sync_id);
		if (rc) {
			CAM_ERR(CAM_ISP, "Can't get ref for fence %d",
				req_isp->fence_map_out[i].sync_id);
			goto put_ref;
		}
	}

	CAM_DBG(CAM_ISP, "num_entry: %d, num fence out: %d, num fence in: %d",
		req_isp->num_cfg, req_isp->num_fence_map_out,
		req_isp->num_fence_map_in);

	req->request_id = packet->header.request_id;
	req->status = 1;

	CAM_DBG(CAM_ISP, "Packet request id %lld packet opcode:%d",
		packet->header.request_id,
		req_isp->hw_update_data.packet_opcode_type);

	if (req_isp->hw_update_data.packet_opcode_type ==
		CAM_ISP_PACKET_INIT_DEV) {
		if (ctx->state < CAM_CTX_ACTIVATED) {
			rc = __cam_isp_ctx_enqueue_init_request(ctx, req);
			if (rc)
				CAM_ERR(CAM_ISP, "Enqueue INIT pkt failed");
			ctx_isp->init_received = true;
		} else {
			rc = -EINVAL;
			CAM_ERR(CAM_ISP, "Recevied INIT pkt in wrong state");
		}
	} else {
		if (ctx->state >= CAM_CTX_READY && ctx->ctx_crm_intf->add_req) {
			add_req.link_hdl = ctx->link_hdl;
			add_req.dev_hdl  = ctx->dev_hdl;
			add_req.req_id   = req->request_id;
			add_req.skip_before_applying = 0;
			rc = ctx->ctx_crm_intf->add_req(&add_req);
			if (rc) {
				CAM_ERR(CAM_ISP, "Add req failed: req id=%llu",
					req->request_id);
			} else {
				__cam_isp_ctx_enqueue_request_in_order(
					ctx, req);
			}
		} else {
			rc = -EINVAL;
			CAM_ERR(CAM_ISP, "Recevied Update in wrong state");
		}
	}
	if (rc)
		goto put_ref;

	CAM_DBG(CAM_REQ,
		"Preprocessing Config req_id %lld successful on ctx %u",
		req->request_id, ctx->ctx_id);

	return rc;

put_ref:
	for (--i; i >= 0; i--) {
		rc = cam_sync_put_obj_ref(req_isp->fence_map_out[i].sync_id);
		if (rc)
			CAM_ERR(CAM_CTXT, "Failed to put ref of fence %d",
				req_isp->fence_map_out[i].sync_id);
	}
free_req:
	spin_lock_bh(&ctx->lock);
	list_add_tail(&req->list, &ctx->free_req_list);
	spin_unlock_bh(&ctx->lock);
end:
	return rc;
}

static int __cam_isp_ctx_acquire_dev_in_available(struct cam_context *ctx,
	struct cam_acquire_dev_cmd *cmd)
{
	int rc = 0;
	struct cam_hw_acquire_args       param;
	struct cam_isp_resource         *isp_res = NULL;
	struct cam_create_dev_hdl        req_hdl_param;
	struct cam_hw_release_args       release;
	struct cam_isp_context          *ctx_isp =
		(struct cam_isp_context *) ctx->ctx_priv;
	struct cam_hw_cmd_args           hw_cmd_args;
	struct cam_isp_hw_cmd_args       isp_hw_cmd_args;

	if (!ctx->hw_mgr_intf) {
		CAM_ERR(CAM_ISP, "HW interface is not ready");
		rc = -EFAULT;
		goto end;
	}

	CAM_DBG(CAM_ISP,
		"session_hdl 0x%x, num_resources %d, hdl type %d, res %lld",
		cmd->session_handle, cmd->num_resources,
		cmd->handle_type, cmd->resource_hdl);

	if (cmd->num_resources == CAM_API_COMPAT_CONSTANT) {
		ctx_isp->split_acquire = true;
		CAM_DBG(CAM_ISP, "Acquire dev handle");
		goto get_dev_handle;
	}

	if (cmd->num_resources > CAM_ISP_CTX_RES_MAX) {
		CAM_ERR(CAM_ISP, "Too much resources in the acquire");
		rc = -ENOMEM;
		goto end;
	}

	/* for now we only support user pointer */
	if (cmd->handle_type != 1)  {
		CAM_ERR(CAM_ISP, "Only user pointer is supported");
		rc = -EINVAL;
		goto end;
	}

	isp_res = kzalloc(
		sizeof(*isp_res)*cmd->num_resources, GFP_KERNEL);
	if (!isp_res) {
		rc = -ENOMEM;
		goto end;
	}

	CAM_DBG(CAM_ISP, "start copy %d resources from user",
		 cmd->num_resources);

	if (copy_from_user(isp_res, u64_to_user_ptr(cmd->resource_hdl),
		sizeof(*isp_res)*cmd->num_resources)) {
		rc = -EFAULT;
		goto free_res;
	}

	param.context_data = ctx;
	param.event_cb = ctx->irq_cb_intf;
	param.num_acq = cmd->num_resources;
	param.acquire_info = (uintptr_t) isp_res;

	/* call HW manager to reserve the resource */
	rc = ctx->hw_mgr_intf->hw_acquire(ctx->hw_mgr_intf->hw_mgr_priv,
		&param);
	if (rc != 0) {
		CAM_ERR(CAM_ISP, "Acquire device failed");
		goto free_res;
	}

	/* Query the context has rdi only resource */
	hw_cmd_args.ctxt_to_hw_map = param.ctxt_to_hw_map;
	hw_cmd_args.cmd_type = CAM_HW_MGR_CMD_INTERNAL;
	isp_hw_cmd_args.cmd_type = CAM_ISP_HW_MGR_CMD_IS_RDI_ONLY_CONTEXT;
	hw_cmd_args.u.internal_args = (void *)&isp_hw_cmd_args;
	rc = ctx->hw_mgr_intf->hw_cmd(ctx->hw_mgr_intf->hw_mgr_priv,
				&hw_cmd_args);
	if (rc) {
		CAM_ERR(CAM_ISP, "HW command failed");
		goto free_hw;
	}

	if (isp_hw_cmd_args.u.is_rdi_only_context) {
		/*
		 * this context has rdi only resource assign rdi only
		 * state machine
		 */
		CAM_DBG(CAM_ISP, "RDI only session Context");

		ctx_isp->substate_machine_irq =
			cam_isp_ctx_rdi_only_activated_state_machine_irq;
		ctx_isp->substate_machine =
			cam_isp_ctx_rdi_only_activated_state_machine;
	} else {
		CAM_DBG(CAM_ISP, "Session has PIX or PIX and RDI resources");
		ctx_isp->substate_machine_irq =
			cam_isp_ctx_activated_state_machine_irq;
		ctx_isp->substate_machine =
			cam_isp_ctx_activated_state_machine;
	}

	ctx_isp->rdi_only_context = isp_hw_cmd_args.u.is_rdi_only_context;
	ctx_isp->hw_ctx = param.ctxt_to_hw_map;
	ctx_isp->hw_acquired = true;
	ctx_isp->split_acquire = false;
	ctx->ctxt_to_hw_map = param.ctxt_to_hw_map;

	kfree(isp_res);
	isp_res = NULL;

get_dev_handle:

	req_hdl_param.session_hdl = cmd->session_handle;
	/* bridge is not ready for these flags. so false for now */
	req_hdl_param.v4l2_sub_dev_flag = 0;
	req_hdl_param.media_entity_flag = 0;
	req_hdl_param.ops = ctx->crm_ctx_intf;
	req_hdl_param.priv = ctx;

	CAM_DBG(CAM_ISP, "get device handle form bridge");
	ctx->dev_hdl = cam_create_device_hdl(&req_hdl_param);
	if (ctx->dev_hdl <= 0) {
		rc = -EFAULT;
		CAM_ERR(CAM_ISP, "Can not create device handle");
		goto free_hw;
	}
	cmd->dev_handle = ctx->dev_hdl;

	/* store session information */
	ctx->session_hdl = cmd->session_handle;
	ctx->state = CAM_CTX_ACQUIRED;

	trace_cam_context_state("ISP", ctx);
	CAM_DBG(CAM_ISP,
		"Acquire success on session_hdl 0x%x num_rsrces %d ctx %u",
		cmd->session_handle, cmd->num_resources, ctx->ctx_id);

	return rc;

free_hw:
	release.ctxt_to_hw_map = ctx_isp->hw_ctx;
	if (ctx_isp->hw_acquired)
		ctx->hw_mgr_intf->hw_release(ctx->hw_mgr_intf->hw_mgr_priv,
			&release);
	ctx_isp->hw_ctx = NULL;
	ctx_isp->hw_acquired = false;
free_res:
	kfree(isp_res);
end:
	return rc;
}

static int __cam_isp_ctx_acquire_hw_v1(struct cam_context *ctx,
	void *args)
{
	int rc = 0;
	struct cam_acquire_hw_cmd_v1 *cmd =
		(struct cam_acquire_hw_cmd_v1 *)args;
	struct cam_hw_acquire_args       param;
	struct cam_hw_release_args       release;
	struct cam_isp_context          *ctx_isp =
		(struct cam_isp_context *) ctx->ctx_priv;
	struct cam_hw_cmd_args           hw_cmd_args;
	struct cam_isp_hw_cmd_args       isp_hw_cmd_args;
	struct cam_isp_acquire_hw_info  *acquire_hw_info = NULL;

	if (!ctx->hw_mgr_intf) {
		CAM_ERR(CAM_ISP, "HW interface is not ready");
		rc = -EFAULT;
		goto end;
	}

	CAM_DBG(CAM_ISP,
		"session_hdl 0x%x, hdl type %d, res %lld",
		cmd->session_handle, cmd->handle_type, cmd->resource_hdl);

	/* for now we only support user pointer */
	if (cmd->handle_type != 1)  {
		CAM_ERR(CAM_ISP, "Only user pointer is supported");
		rc = -EINVAL;
		goto end;
	}

	if (cmd->data_size < sizeof(*acquire_hw_info)) {
		CAM_ERR(CAM_ISP, "data_size is not a valid value");
		goto end;
	}

	acquire_hw_info = kzalloc(cmd->data_size, GFP_KERNEL);
	if (!acquire_hw_info) {
		rc = -ENOMEM;
		goto end;
	}

	CAM_DBG(CAM_ISP, "start copy resources from user");

	if (copy_from_user(acquire_hw_info, (void __user *)cmd->resource_hdl,
		cmd->data_size)) {
		rc = -EFAULT;
		goto free_res;
	}

	param.context_data = ctx;
	param.event_cb = ctx->irq_cb_intf;
	param.num_acq = CAM_API_COMPAT_CONSTANT;
	param.acquire_info_size = cmd->data_size;
	param.acquire_info = (uint64_t) acquire_hw_info;

	/* call HW manager to reserve the resource */
	rc = ctx->hw_mgr_intf->hw_acquire(ctx->hw_mgr_intf->hw_mgr_priv,
		&param);
	if (rc != 0) {
		CAM_ERR(CAM_ISP, "Acquire device failed");
		goto free_res;
	}

	/* Query the context has rdi only resource */
	hw_cmd_args.ctxt_to_hw_map = param.ctxt_to_hw_map;
	hw_cmd_args.cmd_type = CAM_HW_MGR_CMD_INTERNAL;
	isp_hw_cmd_args.cmd_type = CAM_ISP_HW_MGR_CMD_IS_RDI_ONLY_CONTEXT;
	hw_cmd_args.u.internal_args = (void *)&isp_hw_cmd_args;
	rc = ctx->hw_mgr_intf->hw_cmd(ctx->hw_mgr_intf->hw_mgr_priv,
				&hw_cmd_args);
	if (rc) {
		CAM_ERR(CAM_ISP, "HW command failed");
		goto free_hw;
	}

	if (isp_hw_cmd_args.u.is_rdi_only_context) {
		/*
		 * this context has rdi only resource assign rdi only
		 * state machine
		 */
		CAM_DBG(CAM_ISP, "RDI only session Context");

		ctx_isp->substate_machine_irq =
			cam_isp_ctx_rdi_only_activated_state_machine_irq;
		ctx_isp->substate_machine =
			cam_isp_ctx_rdi_only_activated_state_machine;
	} else {
		CAM_DBG(CAM_ISP, "Session has PIX or PIX and RDI resources");
		ctx_isp->substate_machine_irq =
			cam_isp_ctx_activated_state_machine_irq;
		ctx_isp->substate_machine =
			cam_isp_ctx_activated_state_machine;
	}

	ctx_isp->rdi_only_context = isp_hw_cmd_args.u.is_rdi_only_context;
	ctx_isp->hw_ctx = param.ctxt_to_hw_map;
	ctx_isp->hw_acquired = true;
	ctx->ctxt_to_hw_map = param.ctxt_to_hw_map;

	trace_cam_context_state("ISP", ctx);
	CAM_DBG(CAM_ISP,
		"Acquire success on session_hdl 0x%xs RDI only %d ctx %u",
		ctx->session_hdl,
		(isp_hw_cmd_args.u.is_rdi_only_context ? 1 : 0), ctx->ctx_id);
	kfree(acquire_hw_info);
	return rc;

free_hw:
	release.ctxt_to_hw_map = ctx_isp->hw_ctx;
	ctx->hw_mgr_intf->hw_release(ctx->hw_mgr_intf->hw_mgr_priv, &release);
	ctx_isp->hw_ctx = NULL;
	ctx_isp->hw_acquired = false;
free_res:
	kfree(acquire_hw_info);
end:
	return rc;
}

static int __cam_isp_ctx_acquire_hw_in_acquired(struct cam_context *ctx,
	void *args)
{
	int rc = -EINVAL;
	uint32_t api_version;

	if (!ctx || !args) {
		CAM_ERR(CAM_ISP, "Invalid input pointer");
		return rc;
	}

	api_version = *((uint32_t *)args);
	if (api_version == 1)
		rc = __cam_isp_ctx_acquire_hw_v1(ctx, args);
	else
		CAM_ERR(CAM_ISP, "Unsupported api version %d", api_version);

	return rc;
}

static int __cam_isp_ctx_config_dev_in_acquired(struct cam_context *ctx,
	struct cam_config_dev_cmd *cmd)
{
	int rc = 0;
	struct cam_isp_context *ctx_isp =
		(struct cam_isp_context *) ctx->ctx_priv;

	if (!ctx_isp->hw_acquired) {
		CAM_ERR(CAM_ISP, "HW is not acquired, reject packet");
		return -EINVAL;
	}

	rc = __cam_isp_ctx_config_dev_in_top_state(ctx, cmd);

	if (!rc && (ctx->link_hdl >= 0)) {
		ctx->state = CAM_CTX_READY;
		trace_cam_context_state("ISP", ctx);
	}

	CAM_DBG(CAM_ISP, "next state %d", ctx->state);
	return rc;
}

static int __cam_isp_ctx_link_in_acquired(struct cam_context *ctx,
	struct cam_req_mgr_core_dev_link_setup *link)
{
	int rc = 0;
	struct cam_isp_context *ctx_isp =
		(struct cam_isp_context *) ctx->ctx_priv;

	CAM_DBG(CAM_ISP, "Enter.........");

	ctx->link_hdl = link->link_hdl;
	ctx->ctx_crm_intf = link->crm_cb;
	ctx_isp->subscribe_event = link->subscribe_event;

	/* change state only if we had the init config */
	if (ctx_isp->init_received) {
		ctx->state = CAM_CTX_READY;
		trace_cam_context_state("ISP", ctx);
	}

	CAM_DBG(CAM_ISP, "next state %d", ctx->state);

	return rc;
}

static int __cam_isp_ctx_unlink_in_acquired(struct cam_context *ctx,
	struct cam_req_mgr_core_dev_link_setup *unlink)
{
	int rc = 0;

	ctx->link_hdl = -1;
	ctx->ctx_crm_intf = NULL;

	return rc;
}

static int __cam_isp_ctx_get_dev_info_in_acquired(struct cam_context *ctx,
	struct cam_req_mgr_device_info *dev_info)
{
	int rc = 0;

	dev_info->dev_hdl = ctx->dev_hdl;
	strlcpy(dev_info->name, CAM_ISP_DEV_NAME, sizeof(dev_info->name));
	dev_info->dev_id = CAM_REQ_MGR_DEVICE_IFE;
	dev_info->p_delay = 1;
	dev_info->trigger = CAM_TRIGGER_POINT_SOF;

	return rc;
}

static int __cam_isp_ctx_start_dev_in_ready(struct cam_context *ctx,
	struct cam_start_stop_dev_cmd *cmd)
{
	int rc = 0;
	struct cam_isp_start_args        start_isp;
	struct cam_ctx_request          *req;
	struct cam_isp_ctx_req          *req_isp;
	struct cam_isp_context          *ctx_isp =
		(struct cam_isp_context *) ctx->ctx_priv;

	if (cmd->session_handle != ctx->session_hdl ||
		cmd->dev_handle != ctx->dev_hdl) {
		rc = -EPERM;
		goto end;
	}

	if (list_empty(&ctx->pending_req_list)) {
		/* should never happen */
		CAM_ERR(CAM_ISP, "Start device with empty configuration");
		rc = -EFAULT;
		goto end;
	} else {
		req = list_first_entry(&ctx->pending_req_list,
			struct cam_ctx_request, list);
	}
	req_isp = (struct cam_isp_ctx_req *) req->req_priv;

	if (!ctx_isp->hw_ctx) {
		CAM_ERR(CAM_ISP, "Wrong hw context pointer.");
		rc = -EFAULT;
		goto end;
	}

	start_isp.hw_config.ctxt_to_hw_map = ctx_isp->hw_ctx;
	start_isp.hw_config.request_id = req->request_id;
	start_isp.hw_config.hw_update_entries = req_isp->cfg;
	start_isp.hw_config.num_hw_update_entries = req_isp->num_cfg;
	start_isp.hw_config.priv  = &req_isp->hw_update_data;
	start_isp.hw_config.init_packet = 1;
	start_isp.start_only = false;

	ctx_isp->frame_id = 0;
	ctx_isp->active_req_cnt = 0;
	ctx_isp->reported_req_id = 0;
	ctx_isp->substate_activated = ctx_isp->rdi_only_context ?
		CAM_ISP_CTX_ACTIVATED_APPLIED :
		(req_isp->num_fence_map_out) ? CAM_ISP_CTX_ACTIVATED_EPOCH :
		CAM_ISP_CTX_ACTIVATED_SOF;

	/*
	 * Only place to change state before calling the hw due to
	 * hardware tasklet has higher priority that can cause the
	 * irq handling comes early
	 */
	ctx->state = CAM_CTX_ACTIVATED;
	trace_cam_context_state("ISP", ctx);
	rc = ctx->hw_mgr_intf->hw_start(ctx->hw_mgr_intf->hw_mgr_priv,
		&start_isp);
	if (rc) {
		/* HW failure. user need to clean up the resource */
		CAM_ERR(CAM_ISP, "Start HW failed");
		ctx->state = CAM_CTX_READY;
		trace_cam_context_state("ISP", ctx);
		goto end;
	}
	CAM_DBG(CAM_ISP, "start device success ctx %u", ctx->ctx_id);

	list_del_init(&req->list);

	if (req_isp->num_fence_map_out) {
		list_add_tail(&req->list, &ctx->active_req_list);
		ctx_isp->active_req_cnt++;
	} else {
		list_add_tail(&req->list, &ctx->wait_req_list);
	}
end:
	return rc;
}

static int __cam_isp_ctx_unlink_in_ready(struct cam_context *ctx,
	struct cam_req_mgr_core_dev_link_setup *unlink)
{
	int rc = 0;

	ctx->link_hdl = -1;
	ctx->ctx_crm_intf = NULL;
	ctx->state = CAM_CTX_ACQUIRED;
	trace_cam_context_state("ISP", ctx);

	return rc;
}

static int __cam_isp_ctx_stop_dev_in_activated_unlock(
	struct cam_context *ctx, struct cam_start_stop_dev_cmd *stop_cmd)
{
	int rc = 0;
	uint32_t i;
	struct cam_hw_stop_args          stop;
	struct cam_ctx_request          *req;
	struct cam_isp_ctx_req          *req_isp;
	struct cam_isp_context          *ctx_isp =
		(struct cam_isp_context *) ctx->ctx_priv;
	struct cam_isp_stop_args         stop_isp;

	/* Mask off all the incoming hardware events */
	spin_lock_bh(&ctx->lock);
	ctx_isp->substate_activated = CAM_ISP_CTX_ACTIVATED_HALT;
	spin_unlock_bh(&ctx->lock);
	CAM_DBG(CAM_ISP, "next substate %d", ctx_isp->substate_activated);

	/* stop hw first */
	if (ctx_isp->hw_ctx) {
		stop.ctxt_to_hw_map = ctx_isp->hw_ctx;

		if (stop_cmd)
			stop_isp.hw_stop_cmd =
				CAM_ISP_HW_STOP_AT_FRAME_BOUNDARY;
		else
			stop_isp.hw_stop_cmd = CAM_ISP_HW_STOP_IMMEDIATELY;

		stop_isp.stop_only = false;
		stop.args = (void *) &stop_isp;
		ctx->hw_mgr_intf->hw_stop(ctx->hw_mgr_intf->hw_mgr_priv,
			&stop);
	}

	while (!list_empty(&ctx->pending_req_list)) {
		req = list_first_entry(&ctx->pending_req_list,
				struct cam_ctx_request, list);
		list_del_init(&req->list);
		req_isp = (struct cam_isp_ctx_req *) req->req_priv;
		CAM_DBG(CAM_ISP, "signal fence in pending list. fence num %d",
			 req_isp->num_fence_map_out);
		for (i = 0; i < req_isp->num_fence_map_out; i++)
			if (req_isp->fence_map_out[i].sync_id != -1) {
				cam_sync_signal(
					req_isp->fence_map_out[i].sync_id,
					CAM_SYNC_STATE_SIGNALED_ERROR);
			}
		list_add_tail(&req->list, &ctx->free_req_list);
	}

	while (!list_empty(&ctx->wait_req_list)) {
		req = list_first_entry(&ctx->wait_req_list,
				struct cam_ctx_request, list);
		list_del_init(&req->list);
		req_isp = (struct cam_isp_ctx_req *) req->req_priv;
		CAM_DBG(CAM_ISP, "signal fence in wait list. fence num %d",
			 req_isp->num_fence_map_out);
		for (i = 0; i < req_isp->num_fence_map_out; i++)
			if (req_isp->fence_map_out[i].sync_id != -1) {
				cam_sync_signal(
					req_isp->fence_map_out[i].sync_id,
					CAM_SYNC_STATE_SIGNALED_ERROR);
			}
		list_add_tail(&req->list, &ctx->free_req_list);
	}

	while (!list_empty(&ctx->active_req_list)) {
		req = list_first_entry(&ctx->active_req_list,
				struct cam_ctx_request, list);
		list_del_init(&req->list);
		req_isp = (struct cam_isp_ctx_req *) req->req_priv;
		CAM_DBG(CAM_ISP, "signal fence in active list. fence num %d",
			 req_isp->num_fence_map_out);
		for (i = 0; i < req_isp->num_fence_map_out; i++)
			if (req_isp->fence_map_out[i].sync_id != -1) {
				cam_sync_signal(
					req_isp->fence_map_out[i].sync_id,
					CAM_SYNC_STATE_SIGNALED_ERROR);
			}
		list_add_tail(&req->list, &ctx->free_req_list);
	}
	ctx_isp->frame_id = 0;
	ctx_isp->active_req_cnt = 0;
	ctx_isp->reported_req_id = 0;

	CAM_DBG(CAM_ISP, "Stop device success next state %d on ctx %u",
		ctx->state, ctx->ctx_id);
	return rc;
}

static int __cam_isp_ctx_stop_dev_in_activated(struct cam_context *ctx,
	struct cam_start_stop_dev_cmd *cmd)
{
	int rc = 0;
	struct cam_isp_context *ctx_isp =
		(struct cam_isp_context *)ctx->ctx_priv;

	__cam_isp_ctx_stop_dev_in_activated_unlock(ctx, cmd);
	ctx_isp->init_received = false;
	ctx->state = CAM_CTX_ACQUIRED;
	trace_cam_context_state("ISP", ctx);
	return rc;
}

static int __cam_isp_ctx_release_dev_in_activated(struct cam_context *ctx,
	struct cam_release_dev_cmd *cmd)
{
	int rc = 0;

	rc = __cam_isp_ctx_stop_dev_in_activated_unlock(ctx, NULL);
	if (rc)
		CAM_ERR(CAM_ISP, "Stop device failed rc=%d", rc);

	rc = __cam_isp_ctx_release_dev_in_top_state(ctx, cmd);
	if (rc)
		CAM_ERR(CAM_ISP, "Release device failed rc=%d", rc);

	return rc;
}

static int __cam_isp_ctx_release_hw_in_activated(struct cam_context *ctx,
	void *cmd)
{
	int rc = 0;

	rc = __cam_isp_ctx_stop_dev_in_activated_unlock(ctx, NULL);
	if (rc)
		CAM_ERR(CAM_ISP, "Stop device failed rc=%d", rc);

	rc = __cam_isp_ctx_release_hw_in_top_state(ctx, cmd);
	if (rc)
		CAM_ERR(CAM_ISP, "Release hw failed rc=%d", rc);

	return rc;
}

static int __cam_isp_ctx_link_pause(struct cam_context *ctx)
{
	int rc = 0;
	struct cam_hw_cmd_args       hw_cmd_args;
	struct cam_isp_hw_cmd_args   isp_hw_cmd_args;
	struct cam_isp_context      *ctx_isp =
		(struct cam_isp_context *) ctx->ctx_priv;

	hw_cmd_args.ctxt_to_hw_map = ctx_isp->hw_ctx;
	hw_cmd_args.cmd_type = CAM_HW_MGR_CMD_INTERNAL;
	isp_hw_cmd_args.cmd_type = CAM_ISP_HW_MGR_CMD_PAUSE_HW;
	hw_cmd_args.u.internal_args = (void *)&isp_hw_cmd_args;
	rc = ctx->hw_mgr_intf->hw_cmd(ctx->hw_mgr_intf->hw_mgr_priv,
		&hw_cmd_args);

	return rc;
}

static int __cam_isp_ctx_link_resume(struct cam_context *ctx)
{
	int rc = 0;
	struct cam_hw_cmd_args       hw_cmd_args;
	struct cam_isp_hw_cmd_args   isp_hw_cmd_args;
	struct cam_isp_context      *ctx_isp =
		(struct cam_isp_context *) ctx->ctx_priv;

	hw_cmd_args.ctxt_to_hw_map = ctx_isp->hw_ctx;
	hw_cmd_args.cmd_type = CAM_HW_MGR_CMD_INTERNAL;
	isp_hw_cmd_args.cmd_type = CAM_ISP_HW_MGR_CMD_RESUME_HW;
	hw_cmd_args.u.internal_args = (void *)&isp_hw_cmd_args;
	rc = ctx->hw_mgr_intf->hw_cmd(ctx->hw_mgr_intf->hw_mgr_priv,
		&hw_cmd_args);

	return rc;
}

static int __cam_isp_ctx_handle_sof_freeze_evt(
	struct cam_context *ctx)
{
	int rc = 0;
	struct cam_hw_cmd_args       hw_cmd_args;
	struct cam_isp_hw_cmd_args   isp_hw_cmd_args;
	struct cam_isp_context      *ctx_isp =
		(struct cam_isp_context *) ctx->ctx_priv;

	hw_cmd_args.ctxt_to_hw_map = ctx_isp->hw_ctx;
	hw_cmd_args.cmd_type = CAM_HW_MGR_CMD_INTERNAL;
	isp_hw_cmd_args.cmd_type = CAM_ISP_HW_MGR_CMD_SOF_DEBUG;
	isp_hw_cmd_args.u.sof_irq_enable = 1;
	hw_cmd_args.u.internal_args = (void *)&isp_hw_cmd_args;

	rc = ctx->hw_mgr_intf->hw_cmd(ctx->hw_mgr_intf->hw_mgr_priv,
		&hw_cmd_args);

	return rc;
}

static int __cam_isp_ctx_process_evt(struct cam_context *ctx,
	struct cam_req_mgr_link_evt_data *link_evt_data)
{
	int rc = 0;

	switch (link_evt_data->evt_type) {
	case CAM_REQ_MGR_LINK_EVT_ERR:
		/* No need to handle this message now */
		break;
	case CAM_REQ_MGR_LINK_EVT_PAUSE:
		__cam_isp_ctx_link_pause(ctx);
		break;
	case CAM_REQ_MGR_LINK_EVT_RESUME:
		__cam_isp_ctx_link_resume(ctx);
		break;
	case CAM_REQ_MGR_LINK_EVT_SOF_FREEZE:
		__cam_isp_ctx_handle_sof_freeze_evt(ctx);
		break;
	default:
		CAM_WARN(CAM_ISP, "Unknown event from CRM");
		break;
	}
	return rc;
}

static int __cam_isp_ctx_unlink_in_activated(struct cam_context *ctx,
	struct cam_req_mgr_core_dev_link_setup *unlink)
{
	int rc = 0;

	CAM_WARN(CAM_ISP,
		"Received unlink in activated state. It's unexpected");

	rc = __cam_isp_ctx_stop_dev_in_activated_unlock(ctx, NULL);
	if (rc)
		CAM_WARN(CAM_ISP, "Stop device failed rc=%d", rc);

	rc = __cam_isp_ctx_unlink_in_ready(ctx, unlink);
	if (rc)
		CAM_ERR(CAM_ISP, "Unlink failed rc=%d", rc);

	return rc;
}

static int __cam_isp_ctx_apply_req(struct cam_context *ctx,
	struct cam_req_mgr_apply_request *apply)
{
	int rc = 0;
	struct cam_ctx_ops *ctx_ops = NULL;
	struct cam_isp_context *ctx_isp =
		(struct cam_isp_context *) ctx->ctx_priv;

	trace_cam_apply_req("ISP", apply->request_id);
	CAM_DBG(CAM_ISP, "Enter: apply req in Substate %d request _id:%lld",
		 ctx_isp->substate_activated, apply->request_id);
	ctx_ops = &ctx_isp->substate_machine[ctx_isp->substate_activated];
	if (ctx_ops->crm_ops.apply_req) {
		rc = ctx_ops->crm_ops.apply_req(ctx, apply);
	} else {
		CAM_ERR_RATE_LIMIT(CAM_ISP,
			"No handle function in activated substate %d",
			ctx_isp->substate_activated);
		rc = -EFAULT;
	}

	if (rc)
		CAM_ERR_RATE_LIMIT(CAM_ISP,
			"Apply failed in active substate %d",
			ctx_isp->substate_activated);
	return rc;
}



static int __cam_isp_ctx_handle_irq_in_activated(void *context,
	uint32_t evt_id, void *evt_data)
{
	int rc = 0;
	struct cam_isp_ctx_irq_ops *irq_ops = NULL;
	struct cam_context *ctx = (struct cam_context *)context;
	struct cam_isp_context *ctx_isp =
		(struct cam_isp_context *)ctx->ctx_priv;

	spin_lock(&ctx->lock);

	trace_cam_isp_activated_irq(ctx, ctx_isp->substate_activated, evt_id,
		__cam_isp_ctx_get_event_ts(evt_id, evt_data));

	CAM_DBG(CAM_ISP, "Enter: State %d, Substate %d, evt id %d",
		 ctx->state, ctx_isp->substate_activated, evt_id);
	irq_ops = &ctx_isp->substate_machine_irq[ctx_isp->substate_activated];
	if (irq_ops->irq_ops[evt_id]) {
		rc = irq_ops->irq_ops[evt_id](ctx_isp, evt_data);
	} else {
		CAM_DBG(CAM_ISP, "No handle function for substate %d",
			ctx_isp->substate_activated);
		__cam_isp_ctx_dump_state_monitor_array(ctx_isp);
	}

	CAM_DBG(CAM_ISP, "Exit: State %d Substate %d",
		 ctx->state, ctx_isp->substate_activated);
	spin_unlock(&ctx->lock);
	return rc;
}

/* top state machine */
static struct cam_ctx_ops
	cam_isp_ctx_top_state_machine[CAM_CTX_STATE_MAX] = {
	/* Uninit */
	{
		.ioctl_ops = {},
		.crm_ops = {},
		.irq_ops = NULL,
	},
	/* Available */
	{
		.ioctl_ops = {
			.acquire_dev = __cam_isp_ctx_acquire_dev_in_available,
		},
		.crm_ops = {},
		.irq_ops = NULL,
	},
	/* Acquired */
	{
		.ioctl_ops = {
			.acquire_hw = __cam_isp_ctx_acquire_hw_in_acquired,
			.release_dev = __cam_isp_ctx_release_dev_in_top_state,
			.config_dev = __cam_isp_ctx_config_dev_in_acquired,
			.release_hw = __cam_isp_ctx_release_hw_in_top_state,
		},
		.crm_ops = {
			.link = __cam_isp_ctx_link_in_acquired,
			.unlink = __cam_isp_ctx_unlink_in_acquired,
			.get_dev_info = __cam_isp_ctx_get_dev_info_in_acquired,
			.flush_req = __cam_isp_ctx_flush_req_in_top_state,
		},
		.irq_ops = NULL,
		.pagefault_ops = cam_isp_context_dump_active_request,
	},
	/* Ready */
	{
		.ioctl_ops = {
			.start_dev = __cam_isp_ctx_start_dev_in_ready,
			.release_dev = __cam_isp_ctx_release_dev_in_top_state,
			.config_dev = __cam_isp_ctx_config_dev_in_top_state,
			.release_hw = __cam_isp_ctx_release_hw_in_top_state,
		},
		.crm_ops = {
			.unlink = __cam_isp_ctx_unlink_in_ready,
			.flush_req = __cam_isp_ctx_flush_req_in_ready,
		},
		.irq_ops = NULL,
		.pagefault_ops = cam_isp_context_dump_active_request,
	},
	/* Activated */
	{
		.ioctl_ops = {
			.stop_dev = __cam_isp_ctx_stop_dev_in_activated,
			.release_dev = __cam_isp_ctx_release_dev_in_activated,
			.config_dev = __cam_isp_ctx_config_dev_in_top_state,
			.release_hw = __cam_isp_ctx_release_hw_in_activated,
		},
		.crm_ops = {
			.unlink = __cam_isp_ctx_unlink_in_activated,
			.apply_req = __cam_isp_ctx_apply_req,
			.flush_req = __cam_isp_ctx_flush_req_in_top_state,
			.process_evt = __cam_isp_ctx_process_evt,
		},
		.irq_ops = __cam_isp_ctx_handle_irq_in_activated,
		.pagefault_ops = cam_isp_context_dump_active_request,
	},
};


static int cam_isp_context_dump_active_request(void *data, unsigned long iova,
	uint32_t buf_info)
{

	struct cam_context *ctx = (struct cam_context *)data;
	struct cam_ctx_request *req = NULL;
	struct cam_ctx_request *req_temp = NULL;
	struct cam_isp_ctx_req *req_isp  = NULL;
	struct cam_isp_prepare_hw_update_data *hw_update_data = NULL;
	struct cam_hw_mgr_dump_pf_data *pf_dbg_entry = NULL;
	bool mem_found = false;
	int rc = 0;

	struct cam_isp_context *isp_ctx =
		(struct cam_isp_context *)ctx->ctx_priv;

	if (!isp_ctx) {
		CAM_ERR(CAM_ISP, "Invalid isp ctx");
		return -EINVAL;
	}

	CAM_INFO(CAM_ISP, "iommu fault handler for isp ctx %d state %d",
		ctx->ctx_id, ctx->state);

	list_for_each_entry_safe(req, req_temp,
		&ctx->active_req_list, list) {
		req_isp = (struct cam_isp_ctx_req *) req->req_priv;
		hw_update_data = &req_isp->hw_update_data;
		pf_dbg_entry = &(req->pf_data);
		CAM_INFO(CAM_ISP, "req_id : %lld ", req->request_id);

		rc = cam_context_dump_pf_info_to_hw(ctx, pf_dbg_entry->packet,
			iova, buf_info, &mem_found);
		if (rc)
			CAM_ERR(CAM_ISP, "Failed to dump pf info");

		if (mem_found)
			CAM_ERR(CAM_ISP, "Found page fault in req %lld %d",
				req->request_id, rc);
	}

	return rc;
}

int cam_isp_context_init(struct cam_isp_context *ctx,
	struct cam_context *ctx_base,
	struct cam_req_mgr_kmd_ops *crm_node_intf,
	struct cam_hw_mgr_intf *hw_intf,
	uint32_t ctx_id)

{
	int rc = -1;
	int i;

	if (!ctx || !ctx_base) {
		CAM_ERR(CAM_ISP, "Invalid Context");
		goto err;
	}

	/* ISP context setup */
	memset(ctx, 0, sizeof(*ctx));

	ctx->base = ctx_base;
	ctx->frame_id = 0;
	ctx->active_req_cnt = 0;
	ctx->reported_req_id = 0;
	ctx->hw_ctx = NULL;
	ctx->substate_activated = CAM_ISP_CTX_ACTIVATED_SOF;
	ctx->substate_machine = cam_isp_ctx_activated_state_machine;
	ctx->substate_machine_irq = cam_isp_ctx_activated_state_machine_irq;

	for (i = 0; i < CAM_CTX_REQ_MAX; i++) {
		ctx->req_base[i].req_priv = &ctx->req_isp[i];
		ctx->req_isp[i].base = &ctx->req_base[i];
	}

	/* camera context setup */
	rc = cam_context_init(ctx_base, isp_dev_name, CAM_ISP, ctx_id,
		crm_node_intf, hw_intf, ctx->req_base, CAM_CTX_REQ_MAX);
	if (rc) {
		CAM_ERR(CAM_ISP, "Camera Context Base init failed");
		goto err;
	}

	/* link camera context with isp context */
	ctx_base->state_machine = cam_isp_ctx_top_state_machine;
	ctx_base->ctx_priv = ctx;

	/* initializing current state for error logging */
	for (i = 0; i < CAM_ISP_CTX_STATE_MONITOR_MAX_ENTRIES; i++) {
		ctx->cam_isp_ctx_state_monitor[i].curr_state =
		CAM_ISP_CTX_ACTIVATED_MAX;
	}
	atomic64_set(&ctx->state_monitor_head, -1);
err:
	return rc;
}

int cam_isp_context_deinit(struct cam_isp_context *ctx)
{
	int rc = 0;

	if (ctx->base)
		cam_context_deinit(ctx->base);

	if (ctx->substate_activated != CAM_ISP_CTX_ACTIVATED_SOF)
		CAM_ERR(CAM_ISP, "ISP context substate is invalid");

	memset(ctx, 0, sizeof(*ctx));
	return rc;
}<|MERGE_RESOLUTION|>--- conflicted
+++ resolved
@@ -25,10 +25,7 @@
 #include "cam_context_utils.h"
 #include "cam_cdm_util.h"
 #include "cam_isp_context.h"
-<<<<<<< HEAD
-=======
 #include "cam_common_util.h"
->>>>>>> 871eac76
 
 static const char isp_dev_name[] = "isp";
 
