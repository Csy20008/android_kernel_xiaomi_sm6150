/**
 * core.c - DesignWare USB3 DRD Controller Core file
 *
 * Copyright (C) 2010-2011 Texas Instruments Incorporated - http://www.ti.com
 *
 * Authors: Felipe Balbi <balbi@ti.com>,
 *	    Sebastian Andrzej Siewior <bigeasy@linutronix.de>
 *
 * This program is free software: you can redistribute it and/or modify
 * it under the terms of the GNU General Public License version 2  of
 * the License as published by the Free Software Foundation.
 *
 * This program is distributed in the hope that it will be useful,
 * but WITHOUT ANY WARRANTY; without even the implied warranty of
 * MERCHANTABILITY or FITNESS FOR A PARTICULAR PURPOSE.  See the
 * GNU General Public License for more details.
 *
 * You should have received a copy of the GNU General Public License
 * along with this program.  If not, see <http://www.gnu.org/licenses/>.
 */

#include <linux/version.h>
#include <linux/module.h>
#include <linux/kernel.h>
#include <linux/slab.h>
#include <linux/spinlock.h>
#include <linux/platform_device.h>
#include <linux/pm_runtime.h>
#include <linux/interrupt.h>
#include <linux/ioport.h>
#include <linux/io.h>
#include <linux/list.h>
#include <linux/delay.h>
#include <linux/dma-mapping.h>
#include <linux/of.h>
#include <linux/acpi.h>
#include <linux/pinctrl/consumer.h>

#include <linux/usb/ch9.h>
#include <linux/usb/gadget.h>
#include <linux/usb/of.h>
#include <linux/usb/otg.h>
#include <linux/irq.h>

#include "core.h"
#include "gadget.h"
#include "io.h"

#include "debug.h"

#define DWC3_DEFAULT_AUTOSUSPEND_DELAY	500 /* ms */

static int count;
static struct dwc3 *dwc3_instance[DWC_CTRL_COUNT];

static void dwc3_check_params(struct dwc3 *dwc);

void dwc3_usb3_phy_suspend(struct dwc3 *dwc, int suspend)
{
	u32			reg;

	if (dwc->dis_u3_susphy_quirk)
		return;

	reg = dwc3_readl(dwc->regs, DWC3_GUSB3PIPECTL(0));

	if (suspend)
		reg |= DWC3_GUSB3PIPECTL_SUSPHY;
	else
		reg &= ~DWC3_GUSB3PIPECTL_SUSPHY;

	dwc3_writel(dwc->regs, DWC3_GUSB3PIPECTL(0), reg);

	if (dwc->dual_port) {
		reg = dwc3_readl(dwc->regs, DWC3_GUSB3PIPECTL(1));

		if (suspend)
			reg |= DWC3_GUSB3PIPECTL_SUSPHY;
		else
			reg &= ~DWC3_GUSB3PIPECTL_SUSPHY;

		dwc3_writel(dwc->regs, DWC3_GUSB3PIPECTL(1), reg);
	}
}

/**
 * dwc3_get_dr_mode - Validates and sets dr_mode
 * @dwc: pointer to our context structure
 */
static int dwc3_get_dr_mode(struct dwc3 *dwc)
{
	enum usb_dr_mode mode;
	struct device *dev = dwc->dev;
	unsigned int hw_mode;

	if (dwc->dr_mode == USB_DR_MODE_UNKNOWN)
		dwc->dr_mode = USB_DR_MODE_OTG;

	mode = dwc->dr_mode;
	hw_mode = DWC3_GHWPARAMS0_MODE(dwc->hwparams.hwparams0);

	switch (hw_mode) {
	case DWC3_GHWPARAMS0_MODE_GADGET:
		if (IS_ENABLED(CONFIG_USB_DWC3_HOST)) {
			dev_err(dev,
				"Controller does not support host mode.\n");
			return -EINVAL;
		}
		mode = USB_DR_MODE_PERIPHERAL;
		break;
	case DWC3_GHWPARAMS0_MODE_HOST:
		if (IS_ENABLED(CONFIG_USB_DWC3_GADGET)) {
			dev_err(dev,
				"Controller does not support device mode.\n");
			return -EINVAL;
		}
		mode = USB_DR_MODE_HOST;
		break;
	default:
		if (IS_ENABLED(CONFIG_USB_DWC3_HOST))
			mode = USB_DR_MODE_HOST;
		else if (IS_ENABLED(CONFIG_USB_DWC3_GADGET))
			mode = USB_DR_MODE_PERIPHERAL;
	}

	if (mode != dwc->dr_mode) {
		dev_warn(dev,
			 "Configuration mismatch. dr_mode forced to %s\n",
			 mode == USB_DR_MODE_HOST ? "host" : "gadget");

		dwc->dr_mode = mode;
	}

	return 0;
}

static void dwc3_event_buffers_cleanup(struct dwc3 *dwc);

void dwc3_set_prtcap(struct dwc3 *dwc, u32 mode)
{
	u32 reg;

	reg = dwc3_readl(dwc->regs, DWC3_GCTL);
	reg &= ~(DWC3_GCTL_PRTCAPDIR(DWC3_GCTL_PRTCAP_OTG));
	reg |= DWC3_GCTL_PRTCAPDIR(mode);
	dwc3_writel(dwc->regs, DWC3_GCTL, reg);
	dwc->current_dr_role = mode;
}

void dwc3_en_sleep_mode(struct dwc3 *dwc)
{
	u32 reg;

	if (dwc->dis_enblslpm_quirk)
		return;

	reg = dwc3_readl(dwc->regs, DWC3_GUSB2PHYCFG(0));
	reg |= DWC3_GUSB2PHYCFG_ENBLSLPM;
	dwc3_writel(dwc->regs, DWC3_GUSB2PHYCFG(0), reg);

	if (dwc->dual_port) {
		reg = dwc3_readl(dwc->regs, DWC3_GUSB2PHYCFG(1));
		reg |= DWC3_GUSB2PHYCFG_ENBLSLPM;
		dwc3_writel(dwc->regs, DWC3_GUSB2PHYCFG(1), reg);
	}
}

void dwc3_dis_sleep_mode(struct dwc3 *dwc)
{
	u32 reg;

	reg = dwc3_readl(dwc->regs, DWC3_GUSB2PHYCFG(0));
	reg &= ~DWC3_GUSB2PHYCFG_ENBLSLPM;
	dwc3_writel(dwc->regs, DWC3_GUSB2PHYCFG(0), reg);
}

void dwc3_set_mode(struct dwc3 *dwc, u32 mode)
{
	unsigned long flags;

	spin_lock_irqsave(&dwc->lock, flags);
	dwc->desired_dr_role = mode;
	spin_unlock_irqrestore(&dwc->lock, flags);

	queue_work(system_freezable_wq, &dwc->drd_work);
}

u32 dwc3_core_fifo_space(struct dwc3_ep *dep, u8 type)
{
	struct dwc3		*dwc = dep->dwc;
	u32			reg;

	dwc3_writel(dwc->regs, DWC3_GDBGFIFOSPACE,
			DWC3_GDBGFIFOSPACE_NUM(dep->number) |
			DWC3_GDBGFIFOSPACE_TYPE(type));

	reg = dwc3_readl(dwc->regs, DWC3_GDBGFIFOSPACE);

	return DWC3_GDBGFIFOSPACE_SPACE_AVAILABLE(reg);
}

/**
 * dwc3_core_soft_reset - Issues core soft reset and PHY reset
 * @dwc: pointer to our context structure
 */
static int dwc3_core_soft_reset(struct dwc3 *dwc)
{
	u32		reg;
	int		retries = 1000;
	int		ret;

	/* Reset and initialize PHYs */
	usb_phy_reset(dwc->usb2_phy);
	ret = usb_phy_init(dwc->usb2_phy);
	if (ret) {
		pr_err("%s: usb_phy_init(dwc->usb2_phy) returned %d\n",
				__func__, ret);
		return ret;
	}

	usb_phy_reset(dwc->usb2_phy1);
	ret = usb_phy_init(dwc->usb2_phy1);
	if (ret) {
		pr_err("%s: usb_phy_init(dwc->usb2_phy1) returned %d\n",
				__func__, ret);
		return ret;
	}

	if (dwc->maximum_speed <= USB_SPEED_HIGH)
		goto generic_phy_init;

	usb_phy_reset(dwc->usb3_phy);
	ret = usb_phy_init(dwc->usb3_phy);
	if (ret == -EBUSY) {
		/*
		 * Setting Max speed as high when USB3 PHY initialiation
		 * is failing and USB superspeed can't be supported.
		 */
		dwc->maximum_speed = USB_SPEED_HIGH;
	} else if (ret) {
		pr_err("%s: usb_phy_init(dwc->usb3_phy) returned %d\n",
				__func__, ret);
		return ret;
	}

	usb_phy_reset(dwc->usb3_phy1);
	ret = usb_phy_init(dwc->usb3_phy1);
	if (ret) {
		pr_err("%s: usb_phy_init(dwc->usb3_phy1) returned %d\n",
				__func__, ret);
		return ret;
	}

generic_phy_init:
	ret = phy_init(dwc->usb2_generic_phy);
	if (ret < 0)
		return ret;

	ret = phy_init(dwc->usb3_generic_phy);
	if (ret < 0) {
		phy_exit(dwc->usb2_generic_phy);
		return ret;
	}

	/*
	 * We're resetting only the device side because, if we're in host mode,
	 * XHCI driver will reset the host block. If dwc3 was configured for
	 * host-only mode, then we can return early.
	 */
	if (dwc->dr_mode == USB_DR_MODE_HOST)
		return 0;

	reg = dwc3_readl(dwc->regs, DWC3_DCTL);
	reg |= DWC3_DCTL_CSFTRST;
	dwc3_writel(dwc->regs, DWC3_DCTL, reg);

	do {
		reg = dwc3_readl(dwc->regs, DWC3_DCTL);
		if (!(reg & DWC3_DCTL_CSFTRST))
			goto done;

		udelay(1);
	} while (--retries);

	phy_exit(dwc->usb3_generic_phy);
	phy_exit(dwc->usb2_generic_phy);

	return -ETIMEDOUT;

done:
	/*
	 * For DWC_usb31 controller, once DWC3_DCTL_CSFTRST bit is cleared,
	 * we must wait at least 50ms before accessing the PHY domain
	 * (synchronization delay). DWC_usb31 programming guide section 1.3.2.
	 */
	if (dwc3_is_usb31(dwc))
		msleep(50);

	return 0;
}

/*
 * dwc3_frame_length_adjustment - Adjusts frame length if required
 * @dwc3: Pointer to our controller context structure
 */
static void dwc3_frame_length_adjustment(struct dwc3 *dwc)
{
	u32 reg;
	u32 dft;

	if (dwc->revision < DWC3_REVISION_250A)
		return;

	if (dwc->fladj == 0)
		return;

	reg = dwc3_readl(dwc->regs, DWC3_GFLADJ);
	dft = reg & DWC3_GFLADJ_30MHZ_MASK;
	if (dft != dwc->fladj) {
		reg &= ~DWC3_GFLADJ_30MHZ_MASK;
		reg |= DWC3_GFLADJ_30MHZ_SDBND_SEL | dwc->fladj;
		dwc3_writel(dwc->regs, DWC3_GFLADJ, reg);
	}
}

/**
 * dwc3_free_one_event_buffer - Frees one event buffer
 * @dwc: Pointer to our controller context structure
 * @evt: Pointer to event buffer to be freed
 */
static void dwc3_free_one_event_buffer(struct dwc3 *dwc,
		struct dwc3_event_buffer *evt)
{
	dma_free_coherent(dwc->sysdev, evt->length, evt->buf, evt->dma);
}

/**
 * dwc3_alloc_one_event_buffer - Allocates one event buffer structure
 * @dwc: Pointer to our controller context structure
 * @length: size of the event buffer
 *
 * Returns a pointer to the allocated event buffer structure on success
 * otherwise ERR_PTR(errno).
 */
static struct dwc3_event_buffer *dwc3_alloc_one_event_buffer(struct dwc3 *dwc,
		unsigned length)
{
	struct dwc3_event_buffer	*evt;

	evt = devm_kzalloc(dwc->dev, sizeof(*evt), GFP_KERNEL);
	if (!evt)
		return ERR_PTR(-ENOMEM);

	evt->dwc	= dwc;
	evt->length	= length;
	evt->cache	= devm_kzalloc(dwc->dev, length, GFP_KERNEL);
	if (!evt->cache)
		return ERR_PTR(-ENOMEM);

	evt->buf	= dma_alloc_coherent(dwc->sysdev, length,
			&evt->dma, GFP_KERNEL);
	if (!evt->buf)
		return ERR_PTR(-ENOMEM);

	return evt;
}

/**
 * dwc3_free_event_buffers - frees all allocated event buffers
 * @dwc: Pointer to our controller context structure
 */
static void dwc3_free_event_buffers(struct dwc3 *dwc)
{
	struct dwc3_event_buffer	*evt;

	evt = dwc->ev_buf;
	if (evt) {
		dwc3_free_one_event_buffer(dwc, evt);
		dwc->ev_buf = NULL;
	}

	/* free GSI related event buffers */
	dwc3_notify_event(dwc, DWC3_GSI_EVT_BUF_FREE, 0);
}

/**
 * dwc3_alloc_event_buffers - Allocates @num event buffers of size @length
 * @dwc: pointer to our controller context structure
 * @length: size of event buffer
 *
 * Returns 0 on success otherwise negative errno. In the error case, dwc
 * may contain some buffers allocated but not all which were requested.
 */
static int dwc3_alloc_event_buffers(struct dwc3 *dwc, unsigned length)
{
	struct dwc3_event_buffer *evt;

	evt = dwc3_alloc_one_event_buffer(dwc, length);
	if (IS_ERR(evt)) {
		dev_err(dwc->dev, "can't allocate event buffer\n");
		return PTR_ERR(evt);
	}
	dwc->ev_buf = evt;

	/* alloc GSI related event buffers */
	dwc3_notify_event(dwc, DWC3_GSI_EVT_BUF_ALLOC, 0);
	return 0;
}

/**
 * dwc3_event_buffers_setup - setup our allocated event buffers
 * @dwc: pointer to our controller context structure
 *
 * Returns 0 on success otherwise negative errno.
 */
int dwc3_event_buffers_setup(struct dwc3 *dwc)
{
	struct dwc3_event_buffer	*evt;

	evt = dwc->ev_buf;
	evt->lpos = 0;
	dwc3_writel(dwc->regs, DWC3_GEVNTADRLO(0),
			lower_32_bits(evt->dma));
	dwc3_writel(dwc->regs, DWC3_GEVNTADRHI(0),
			upper_32_bits(evt->dma));
	dwc3_writel(dwc->regs, DWC3_GEVNTSIZ(0),
			DWC3_GEVNTSIZ_SIZE(evt->length));
	dwc3_writel(dwc->regs, DWC3_GEVNTCOUNT(0), 0);

	/* setup GSI related event buffers */
	dwc3_notify_event(dwc, DWC3_GSI_EVT_BUF_SETUP, 0);
	return 0;
}

static void dwc3_event_buffers_cleanup(struct dwc3 *dwc)
{
	struct dwc3_event_buffer	*evt;

	evt = dwc->ev_buf;

	evt->lpos = 0;

	dwc3_writel(dwc->regs, DWC3_GEVNTADRLO(0), 0);
	dwc3_writel(dwc->regs, DWC3_GEVNTADRHI(0), 0);
	dwc3_writel(dwc->regs, DWC3_GEVNTSIZ(0), DWC3_GEVNTSIZ_INTMASK
			| DWC3_GEVNTSIZ_SIZE(0));
	dwc3_writel(dwc->regs, DWC3_GEVNTCOUNT(0), 0);

	/* cleanup GSI related event buffers */
	dwc3_notify_event(dwc, DWC3_GSI_EVT_BUF_CLEANUP, 0);
}

static int dwc3_alloc_scratch_buffers(struct dwc3 *dwc)
{
	if (!dwc->has_hibernation)
		return 0;

	if (!dwc->nr_scratch)
		return 0;

	dwc->scratchbuf = kmalloc_array(dwc->nr_scratch,
			DWC3_SCRATCHBUF_SIZE, GFP_KERNEL);
	if (!dwc->scratchbuf)
		return -ENOMEM;

	return 0;
}

static int dwc3_setup_scratch_buffers(struct dwc3 *dwc)
{
	dma_addr_t scratch_addr;
	u32 param;
	int ret;

	if (!dwc->has_hibernation)
		return 0;

	if (!dwc->nr_scratch)
		return 0;

	 /* should never fall here */
	if (!WARN_ON(dwc->scratchbuf))
		return 0;

	scratch_addr = dma_map_single(dwc->sysdev, dwc->scratchbuf,
			dwc->nr_scratch * DWC3_SCRATCHBUF_SIZE,
			DMA_BIDIRECTIONAL);
	if (dma_mapping_error(dwc->sysdev, scratch_addr)) {
		dev_err(dwc->sysdev, "failed to map scratch buffer\n");
		ret = -EFAULT;
		goto err0;
	}

	dwc->scratch_addr = scratch_addr;

	param = lower_32_bits(scratch_addr);

	ret = dwc3_send_gadget_generic_command(dwc,
			DWC3_DGCMD_SET_SCRATCHPAD_ADDR_LO, param);
	if (ret < 0)
		goto err1;

	param = upper_32_bits(scratch_addr);

	ret = dwc3_send_gadget_generic_command(dwc,
			DWC3_DGCMD_SET_SCRATCHPAD_ADDR_HI, param);
	if (ret < 0)
		goto err1;

	return 0;

err1:
	dma_unmap_single(dwc->sysdev, dwc->scratch_addr, dwc->nr_scratch *
			DWC3_SCRATCHBUF_SIZE, DMA_BIDIRECTIONAL);

err0:
	return ret;
}

static void dwc3_free_scratch_buffers(struct dwc3 *dwc)
{
	if (!dwc->has_hibernation)
		return;

	if (!dwc->nr_scratch)
		return;

	 /* should never fall here */
	if (!WARN_ON(dwc->scratchbuf))
		return;

	dma_unmap_single(dwc->sysdev, dwc->scratch_addr, dwc->nr_scratch *
			DWC3_SCRATCHBUF_SIZE, DMA_BIDIRECTIONAL);
	kfree(dwc->scratchbuf);
}

static void dwc3_core_num_eps(struct dwc3 *dwc)
{
	struct dwc3_hwparams	*parms = &dwc->hwparams;

	dwc->num_eps = DWC3_NUM_EPS(parms);
}

static void dwc3_cache_hwparams(struct dwc3 *dwc)
{
	struct dwc3_hwparams	*parms = &dwc->hwparams;

	parms->hwparams0 = dwc3_readl(dwc->regs, DWC3_GHWPARAMS0);
	parms->hwparams1 = dwc3_readl(dwc->regs, DWC3_GHWPARAMS1);
	parms->hwparams2 = dwc3_readl(dwc->regs, DWC3_GHWPARAMS2);
	parms->hwparams3 = dwc3_readl(dwc->regs, DWC3_GHWPARAMS3);
	parms->hwparams4 = dwc3_readl(dwc->regs, DWC3_GHWPARAMS4);
	parms->hwparams5 = dwc3_readl(dwc->regs, DWC3_GHWPARAMS5);
	parms->hwparams6 = dwc3_readl(dwc->regs, DWC3_GHWPARAMS6);
	parms->hwparams7 = dwc3_readl(dwc->regs, DWC3_GHWPARAMS7);
	parms->hwparams8 = dwc3_readl(dwc->regs, DWC3_GHWPARAMS8);
}

static int dwc3_core_ulpi_init(struct dwc3 *dwc)
{
	int intf;
	int ret = 0;

	intf = DWC3_GHWPARAMS3_HSPHY_IFC(dwc->hwparams.hwparams3);

	if (intf == DWC3_GHWPARAMS3_HSPHY_IFC_ULPI ||
	    (intf == DWC3_GHWPARAMS3_HSPHY_IFC_UTMI_ULPI &&
	     dwc->hsphy_interface &&
	     !strncmp(dwc->hsphy_interface, "ulpi", 4)))
		ret = dwc3_ulpi_init(dwc);

	return ret;
}

/**
 * dwc3_phy_setup - Configure USB PHY Interface of DWC3 Core
 * @dwc: Pointer to our controller context structure
 *
 * Returns 0 on success. The USB PHY interfaces are configured but not
 * initialized. The PHY interfaces and the PHYs get initialized together with
 * the core in dwc3_core_init.
 */
static int dwc3_phy_setup(struct dwc3 *dwc)
{
	u32 reg;

	reg = dwc3_readl(dwc->regs, DWC3_GUSB3PIPECTL(0));
	if (dwc->dual_port) {
		if (reg != dwc3_readl(dwc->regs, DWC3_GUSB3PIPECTL(1)))
			dev_warn(dwc->dev, "Reset values of pipectl registers are different!\n");
	}

	/*
	 * Make sure UX_EXIT_PX is cleared as that causes issues with some
	 * PHYs. Also, this bit is not supposed to be used in normal operation.
	 */
	reg &= ~DWC3_GUSB3PIPECTL_UX_EXIT_PX;

	/*
	 * Above 1.94a, it is recommended to set DWC3_GUSB3PIPECTL_SUSPHY
	 * to '0' during coreConsultant configuration. So default value
	 * will be '0' when the core is reset. Application needs to set it
	 * to '1' after the core initialization is completed.
	 */
	if (dwc->revision > DWC3_REVISION_194A)
		reg |= DWC3_GUSB3PIPECTL_SUSPHY;

	if (dwc->u2ss_inp3_quirk)
		reg |= DWC3_GUSB3PIPECTL_U2SSINP3OK;

	if (dwc->dis_rxdet_inp3_quirk)
		reg |= DWC3_GUSB3PIPECTL_DISRXDETINP3;

	if (dwc->req_p1p2p3_quirk)
		reg |= DWC3_GUSB3PIPECTL_REQP1P2P3;

	if (dwc->del_p1p2p3_quirk)
		reg |= DWC3_GUSB3PIPECTL_DEP1P2P3_EN;

	if (dwc->del_phy_power_chg_quirk)
		reg |= DWC3_GUSB3PIPECTL_DEPOCHANGE;

	if (dwc->lfps_filter_quirk)
		reg |= DWC3_GUSB3PIPECTL_LFPSFILT;

	if (dwc->rx_detect_poll_quirk)
		reg |= DWC3_GUSB3PIPECTL_RX_DETOPOLL;

	if (dwc->tx_de_emphasis_quirk)
		reg |= DWC3_GUSB3PIPECTL_TX_DEEPH(dwc->tx_de_emphasis);

	if (dwc->dis_u3_susphy_quirk)
		reg &= ~DWC3_GUSB3PIPECTL_SUSPHY;

	if (dwc->dis_del_phy_power_chg_quirk)
		reg &= ~DWC3_GUSB3PIPECTL_DEPOCHANGE;

	if (dwc->ssp_u3_u0_quirk)
		reg |= (DWC3_GUSB3PIPECTL_UX_EXIT_PX |
				DWC3_GUSB3PIPECTL_P3EXSIGP2);

	dwc3_writel(dwc->regs, DWC3_GUSB3PIPECTL(0), reg);
	if (dwc->dual_port)
		dwc3_writel(dwc->regs, DWC3_GUSB3PIPECTL(1), reg);

	reg = dwc3_readl(dwc->regs, DWC3_GUSB2PHYCFG(0));
	if (dwc->dual_port) {
		if (reg != dwc3_readl(dwc->regs, DWC3_GUSB2PHYCFG(1)))
			dev_warn(dwc->dev, "Reset values of usb2phycfg registers are different!\n");
	}

	/* Select the HS PHY interface */
	switch (DWC3_GHWPARAMS3_HSPHY_IFC(dwc->hwparams.hwparams3)) {
	case DWC3_GHWPARAMS3_HSPHY_IFC_UTMI_ULPI:
		if (dwc->hsphy_interface &&
				!strncmp(dwc->hsphy_interface, "utmi", 4)) {
			reg &= ~DWC3_GUSB2PHYCFG_ULPI_UTMI;
			break;
		} else if (dwc->hsphy_interface &&
				!strncmp(dwc->hsphy_interface, "ulpi", 4)) {
			reg |= DWC3_GUSB2PHYCFG_ULPI_UTMI;
			dwc3_writel(dwc->regs, DWC3_GUSB2PHYCFG(0), reg);
		} else {
			/* Relying on default value. */
			if (!(reg & DWC3_GUSB2PHYCFG_ULPI_UTMI))
				break;
		}
		/* FALLTHROUGH */
	case DWC3_GHWPARAMS3_HSPHY_IFC_ULPI:
		/* FALLTHROUGH */
	default:
		break;
	}

	switch (dwc->hsphy_mode) {
	case USBPHY_INTERFACE_MODE_UTMI:
		reg &= ~(DWC3_GUSB2PHYCFG_PHYIF_MASK |
		       DWC3_GUSB2PHYCFG_USBTRDTIM_MASK);
		reg |= DWC3_GUSB2PHYCFG_PHYIF(UTMI_PHYIF_8_BIT) |
		       DWC3_GUSB2PHYCFG_USBTRDTIM(USBTRDTIM_UTMI_8_BIT);
		break;
	case USBPHY_INTERFACE_MODE_UTMIW:
		reg &= ~(DWC3_GUSB2PHYCFG_PHYIF_MASK |
		       DWC3_GUSB2PHYCFG_USBTRDTIM_MASK);
		reg |= DWC3_GUSB2PHYCFG_PHYIF(UTMI_PHYIF_16_BIT) |
		       DWC3_GUSB2PHYCFG_USBTRDTIM(USBTRDTIM_UTMI_16_BIT);
		break;
	default:
		break;
	}

	/*
	 * Above 1.94a, it is recommended to set DWC3_GUSB2PHYCFG_SUSPHY to
	 * '0' during coreConsultant configuration. So default value will
	 * be '0' when the core is reset. Application needs to set it to
	 * '1' after the core initialization is completed.
	 */
	if (dwc->revision > DWC3_REVISION_194A)
		reg |= DWC3_GUSB2PHYCFG_SUSPHY;

	if (dwc->dis_u2_susphy_quirk)
		reg &= ~DWC3_GUSB2PHYCFG_SUSPHY;

	if (dwc->dis_enblslpm_quirk)
		reg &= ~DWC3_GUSB2PHYCFG_ENBLSLPM;

	if (dwc->dis_u2_freeclk_exists_quirk)
		reg &= ~DWC3_GUSB2PHYCFG_U2_FREECLK_EXISTS;

	dwc3_writel(dwc->regs, DWC3_GUSB2PHYCFG(0), reg);
	if (dwc->dual_port)
		dwc3_writel(dwc->regs, DWC3_GUSB2PHYCFG(1), reg);

	return 0;
}

static void dwc3_core_exit(struct dwc3 *dwc)
{
	dwc3_event_buffers_cleanup(dwc);

	usb_phy_shutdown(dwc->usb2_phy1);
	usb_phy_shutdown(dwc->usb2_phy);
	usb_phy_shutdown(dwc->usb3_phy1);
	usb_phy_shutdown(dwc->usb3_phy);
	phy_exit(dwc->usb2_generic_phy);
	phy_exit(dwc->usb3_generic_phy);

	usb_phy_set_suspend(dwc->usb2_phy1, 1);
	usb_phy_set_suspend(dwc->usb2_phy, 1);
	usb_phy_set_suspend(dwc->usb3_phy1, 1);
	usb_phy_set_suspend(dwc->usb3_phy, 1);
	phy_power_off(dwc->usb2_generic_phy);
	phy_power_off(dwc->usb3_generic_phy);
}

static bool dwc3_core_is_valid(struct dwc3 *dwc)
{
	u32 reg;

	reg = dwc3_readl(dwc->regs, DWC3_GSNPSID);

	/* This should read as U3 followed by revision number */
	if ((reg & DWC3_GSNPSID_MASK) == 0x55330000) {
		/* Detected DWC_usb3 IP */
		dwc->revision = reg;
	} else if ((reg & DWC3_GSNPSID_MASK) == 0x33310000) {
		/* Detected DWC_usb31 IP */
		dwc->revision = dwc3_readl(dwc->regs, DWC3_VER_NUMBER);
		dwc->revision |= DWC3_REVISION_IS_DWC31;
		dwc->versiontype = dwc3_readl(dwc->regs, DWC3_VER_TYPE);
	} else {
		return false;
	}

	return true;
}

static void dwc3_core_setup_global_control(struct dwc3 *dwc)
{
	u32 hwparams4 = dwc->hwparams.hwparams4;
	u32 reg;

	reg = dwc3_readl(dwc->regs, DWC3_GCTL);
	reg &= ~DWC3_GCTL_SCALEDOWN_MASK;

	switch (DWC3_GHWPARAMS1_EN_PWROPT(dwc->hwparams.hwparams1)) {
	case DWC3_GHWPARAMS1_EN_PWROPT_CLK:
		/**
		 * WORKAROUND: DWC3 revisions between 2.10a and 2.50a have an
		 * issue which would cause xHCI compliance tests to fail.
		 *
		 * Because of that we cannot enable clock gating on such
		 * configurations.
		 *
		 * Refers to:
		 *
		 * STAR#9000588375: Clock Gating, SOF Issues when ref_clk-Based
		 * SOF/ITP Mode Used
		 */
		if ((dwc->dr_mode == USB_DR_MODE_HOST ||
				dwc->dr_mode == USB_DR_MODE_OTG) &&
				(dwc->revision >= DWC3_REVISION_210A &&
				dwc->revision <= DWC3_REVISION_250A))
			reg |= DWC3_GCTL_DSBLCLKGTNG | DWC3_GCTL_SOFITPSYNC;
		else
			reg &= ~DWC3_GCTL_DSBLCLKGTNG;
		break;
	case DWC3_GHWPARAMS1_EN_PWROPT_HIB:
		/* enable hibernation here */
		dwc->nr_scratch = DWC3_GHWPARAMS4_HIBER_SCRATCHBUFS(hwparams4);

		/*
		 * REVISIT Enabling this bit so that host-mode hibernation
		 * will work. Device-mode hibernation is not yet implemented.
		 */
		reg |= DWC3_GCTL_GBLHIBERNATIONEN;
		break;
	default:
		/* nothing */
		break;
	}

	/* check if current dwc3 is on simulation board */
	if (dwc->hwparams.hwparams6 & DWC3_GHWPARAMS6_EN_FPGA) {
		dev_info(dwc->dev, "Running with FPGA optmizations\n");
		dwc->is_fpga = true;
	}

	WARN_ONCE(dwc->disable_scramble_quirk && !dwc->is_fpga,
			"disable_scramble cannot be used on non-FPGA builds\n");

	if (dwc->disable_scramble_quirk && dwc->is_fpga)
		reg |= DWC3_GCTL_DISSCRAMBLE;
	else
		reg &= ~DWC3_GCTL_DISSCRAMBLE;

	if (dwc->u2exit_lfps_quirk)
		reg |= DWC3_GCTL_U2EXIT_LFPS;

	/*
	 * WORKAROUND: DWC3 revisions <1.90a have a bug
	 * where the device can fail to connect at SuperSpeed
	 * and falls back to high-speed mode which causes
	 * the device to enter a Connect/Disconnect loop
	 */
	if (dwc->revision < DWC3_REVISION_190A)
		reg |= DWC3_GCTL_U2RSTECN;

	if (dwc->disable_clk_gating)
		reg |= DWC3_GCTL_DSBLCLKGTNG;

	dwc3_writel(dwc->regs, DWC3_GCTL, reg);
}

static int dwc3_core_get_phy(struct dwc3 *dwc);
static int dwc3_core_ulpi_init(struct dwc3 *dwc);

/**
 * dwc3_core_init - Low-level initialization of DWC3 Core
 * @dwc: Pointer to our controller context structure
 *
 * Returns 0 on success otherwise negative errno.
 */
int dwc3_core_init(struct dwc3 *dwc)
{
	u32			reg;
	int			ret;

	if (!dwc3_core_is_valid(dwc)) {
		dev_err(dwc->dev, "this is not a DesignWare USB3 DRD Core\n");
		ret = -ENODEV;
		goto err0;
	}

	dwc3_cache_hwparams(dwc);
	dwc3_check_params(dwc);
	ret = dwc3_get_dr_mode(dwc);
	if (ret) {
		ret = -EINVAL;
		goto err0;
	}

	/*
	 * Write Linux Version Code to our GUID register so it's easy to figure
	 * out which kernel version a bug was found.
	 */
	dwc3_writel(dwc->regs, DWC3_GUID, LINUX_VERSION_CODE);

	/* Handle USB2.0-only core configuration */
	if (DWC3_GHWPARAMS3_SSPHY_IFC(dwc->hwparams.hwparams3) ==
			DWC3_GHWPARAMS3_SSPHY_IFC_DIS) {
		if (dwc->maximum_speed >= USB_SPEED_SUPER)
			dwc->maximum_speed = USB_SPEED_HIGH;
	}

	ret = dwc3_phy_setup(dwc);
	if (ret)
		goto err0;

	if (!dwc->ulpi_ready) {
		ret = dwc3_core_ulpi_init(dwc);
		if (ret)
			goto err0;
		dwc->ulpi_ready = true;
	}

	if (!dwc->phys_ready) {
		ret = dwc3_core_get_phy(dwc);
		if (ret)
			goto err0a;
		dwc->phys_ready = true;
	}

	ret = dwc3_core_soft_reset(dwc);
	if (ret)
		goto err0a;

	dwc3_core_setup_global_control(dwc);
	dwc3_core_num_eps(dwc);

	ret = dwc3_setup_scratch_buffers(dwc);
	if (ret)
		goto err1;

	/* Adjust Frame Length */
	dwc3_frame_length_adjustment(dwc);

	usb_phy_set_suspend(dwc->usb2_phy, 0);
	usb_phy_set_suspend(dwc->usb2_phy1, 0);
	if (dwc->maximum_speed >= USB_SPEED_SUPER) {
		usb_phy_set_suspend(dwc->usb3_phy, 0);
		usb_phy_set_suspend(dwc->usb3_phy1, 0);
	}

	ret = phy_power_on(dwc->usb2_generic_phy);
	if (ret < 0)
		goto err2;

	ret = phy_power_on(dwc->usb3_generic_phy);
	if (ret < 0)
		goto err3;

	/*
	 * ENDXFER polling is available on version 3.10a and later of
	 * the DWC_usb3 controller. It is NOT available in the
	 * DWC_usb31 controller.
	 */
	if (!dwc3_is_usb31(dwc) && dwc->revision >= DWC3_REVISION_310A) {
		reg = dwc3_readl(dwc->regs, DWC3_GUCTL2);
		reg |= DWC3_GUCTL2_RST_ACTBITLATER;
		dwc3_writel(dwc->regs, DWC3_GUCTL2, reg);
	}

	if (dwc->revision >= DWC3_REVISION_250A) {
		reg = dwc3_readl(dwc->regs, DWC3_GUCTL1);

		/*
		 * Enable hardware control of sending remote wakeup
		 * in HS when the device is in the L1 state.
		 */
		if (dwc->revision >= DWC3_REVISION_290A)
			reg |= DWC3_GUCTL1_DEV_L1_EXIT_BY_HW;

		if (dwc->dis_tx_ipgap_linecheck_quirk)
			reg |= DWC3_GUCTL1_TX_IPGAP_LINECHECK_DIS;

<<<<<<< HEAD
		/*
		 * STAR: 9001415732: Host failure when Park mode is enabled:
		 * Disable parkmode for Gen1 controllers to fix the stall
		 * seen during host mode transfers on multiple endpoints.
		 */
		if (!dwc3_is_usb31(dwc)) {
			reg |= DWC3_GUCTL1_PARKMODE_DISABLE_SS;
			reg |= DWC3_GUCTL1_PARKMODE_DISABLE_HS;
			reg |= DWC3_GUCTL1_PARKMODE_DISABLE_FSLS;
		}
=======
		if (dwc->parkmode_disable_ss_quirk)
			reg |= DWC3_GUCTL1_PARKMODE_DISABLE_SS;
>>>>>>> d6fb2070

		dwc3_writel(dwc->regs, DWC3_GUCTL1, reg);
	}

	/*
	 * STAR: 9001346572:Host stops transfers to other EPs when a single
	 * USB2.0 EP NAKs continuously requires to disable internal retry
	 * feature
	 */
	if ((dwc->revision == DWC3_USB31_REVISION_170A) &&
		(dwc->versiontype == DWC3_USB31_VER_TYPE_GA)) {
		reg = dwc3_readl(dwc->regs, DWC3_GUCTL3);
		reg |= DWC3_GUCTL3_USB20_RETRY_DISABLE;
		dwc3_writel(dwc->regs, DWC3_GUCTL3, reg);
	}

	dwc3_notify_event(dwc, DWC3_CONTROLLER_POST_RESET_EVENT, 0);

	/*
	 * Workaround for STAR 9001198391 which affects dwc3 core
	 * version 3.20a only. Default HP timer value is incorrectly
	 * set to 3us. Reprogram HP timer value to support USB 3.1
	 * HP timer ECN.
	 */
	if (!dwc3_is_usb31(dwc) &&  dwc->revision == DWC3_REVISION_320A) {
		reg = dwc3_readl(dwc->regs, DWC3_GUCTL2);
		reg &= ~DWC3_GUCTL2_HP_TIMER_MASK;
		reg |= DWC3_GUCTL2_HP_TIMER(11);
		dwc3_writel(dwc->regs, DWC3_GUCTL2, reg);
	}

	/*
	 * Workaround for STAR 9001285599 which affects dwc3 core version 3.20a
	 * only. If the PM TIMER ECN is enabled thru GUCTL2[19], then link
	 * compliance test (TD7.21) may fail. If the ECN is not enabled
	 * GUCTL2[19] = 0), the controller will use the old timer value (5us),
	 * which is still fine for Link Compliance test. Hence Do not enable
	 * PM TIMER ECN in V3.20a by setting GUCTL2[19] by default,
	 * instead use GUCTL2[19] = 0.
	 */
	if (dwc->revision == DWC3_REVISION_320A) {
		reg = dwc3_readl(dwc->regs, DWC3_GUCTL2);
		reg &= ~DWC3_GUCTL2_LC_TIMER;
		dwc3_writel(dwc->regs, DWC3_GUCTL2, reg);
	}

	/* set inter-packet gap 199.794ns to improve EL_23 margin */
	if (dwc->revision >= DWC3_USB31_REVISION_170A) {
		reg = dwc3_readl(dwc->regs, DWC3_GUCTL1);
		reg |= DWC3_GUCTL1_IP_GAP_ADD_ON(1);
		dwc3_writel(dwc->regs, DWC3_GUCTL1, reg);
	}

	return 0;

err3:
	phy_power_off(dwc->usb2_generic_phy);

err2:
	usb_phy_set_suspend(dwc->usb2_phy1, 1);
	usb_phy_set_suspend(dwc->usb3_phy1, 1);
	usb_phy_set_suspend(dwc->usb2_phy, 1);
	usb_phy_set_suspend(dwc->usb3_phy, 1);
	dwc3_free_scratch_buffers(dwc);

err1:
	usb_phy_shutdown(dwc->usb2_phy1);
	usb_phy_shutdown(dwc->usb3_phy1);
	usb_phy_shutdown(dwc->usb2_phy);
	usb_phy_shutdown(dwc->usb3_phy);
	phy_exit(dwc->usb2_generic_phy);
	phy_exit(dwc->usb3_generic_phy);

err0a:
	dwc3_ulpi_exit(dwc);

err0:
	return ret;
}

static int dwc3_core_get_phy(struct dwc3 *dwc)
{
	struct device		*dev = dwc->dev;
	struct device_node	*node = dev->of_node;
	int ret;

	if (node) {
		dwc->usb2_phy = devm_usb_get_phy_by_phandle(dev, "usb-phy", 0);
		dwc->usb3_phy = devm_usb_get_phy_by_phandle(dev, "usb-phy", 1);
		if (dwc->dual_port) {
			dwc->usb2_phy1 = devm_usb_get_phy_by_phandle(dev,
								"usb-phy", 2);
			dwc->usb3_phy1 = devm_usb_get_phy_by_phandle(dev,
								"usb-phy", 3);
		}
	} else {
		dwc->usb2_phy = devm_usb_get_phy(dev, USB_PHY_TYPE_USB2);
		dwc->usb3_phy = devm_usb_get_phy(dev, USB_PHY_TYPE_USB3);
	}

	if (IS_ERR(dwc->usb2_phy)) {
		ret = PTR_ERR(dwc->usb2_phy);
		if (ret == -ENXIO || ret == -ENODEV) {
			dwc->usb2_phy = NULL;
		} else if (ret == -EPROBE_DEFER) {
			return ret;
		} else {
			dev_err(dev, "no usb2 phy configured\n");
			return ret;
		}
	}

	if (IS_ERR(dwc->usb3_phy)) {
		ret = PTR_ERR(dwc->usb3_phy);
		if (ret == -ENXIO || ret == -ENODEV) {
			dwc->usb3_phy = NULL;
		} else if (ret == -EPROBE_DEFER) {
			return ret;
		} else {
			dev_err(dev, "no usb3 phy configured\n");
			return ret;
		}
	}

	if (dwc->dual_port) {
		if (IS_ERR(dwc->usb2_phy1)) {
			ret = PTR_ERR(dwc->usb2_phy1);
			if (ret == -ENXIO || ret == -ENODEV) {
				dwc->usb2_phy1 = NULL;
			} else {
				if (ret != -EPROBE_DEFER)
					dev_err(dev, "no usb2 phy1 configured\n");
				return ret;
			}
		}

		if (IS_ERR(dwc->usb3_phy1)) {
			ret = PTR_ERR(dwc->usb3_phy1);
			if (ret == -ENXIO || ret == -ENODEV) {
				dwc->usb3_phy1 = NULL;
			} else {
				if (ret != -EPROBE_DEFER)
					dev_err(dev, "no usb3 phy1 configured\n");
				return ret;
			}
		}
	}

	dwc->usb2_generic_phy = devm_phy_get(dev, "usb2-phy");
	if (IS_ERR(dwc->usb2_generic_phy)) {
		ret = PTR_ERR(dwc->usb2_generic_phy);
		if (ret == -ENOSYS || ret == -ENODEV) {
			dwc->usb2_generic_phy = NULL;
		} else if (ret == -EPROBE_DEFER) {
			return ret;
		} else {
			dev_err(dev, "no usb2 phy configured\n");
			return ret;
		}
	}

	dwc->usb3_generic_phy = devm_phy_get(dev, "usb3-phy");
	if (IS_ERR(dwc->usb3_generic_phy)) {
		ret = PTR_ERR(dwc->usb3_generic_phy);
		if (ret == -ENOSYS || ret == -ENODEV) {
			dwc->usb3_generic_phy = NULL;
		} else if (ret == -EPROBE_DEFER) {
			return ret;
		} else {
			dev_err(dev, "no usb3 phy configured\n");
			return ret;
		}
	}

	return 0;
}

static void __maybe_unused dwc3_core_exit_mode(struct dwc3 *dwc)
{
	switch (dwc->dr_mode) {
	case USB_DR_MODE_PERIPHERAL:
		dwc3_gadget_exit(dwc);
		break;
	case USB_DR_MODE_HOST:
		dwc3_host_exit(dwc);
		break;
	case USB_DR_MODE_OTG:
		dwc3_drd_exit(dwc);
		break;
	default:
		/* do nothing */
		break;
	}

	/* de-assert DRVVBUS for HOST and OTG mode */
	dwc3_set_prtcap(dwc, DWC3_GCTL_PRTCAP_DEVICE);
}

static void (*notify_event)(struct dwc3 *, unsigned int, unsigned int);
void dwc3_set_notifier(void (*notify)(struct dwc3 *, unsigned int,
							unsigned int))
{
	notify_event = notify;
}
EXPORT_SYMBOL(dwc3_set_notifier);

int dwc3_notify_event(struct dwc3 *dwc, unsigned int event, unsigned int value)
{
	int ret = 0;

	if (notify_event)
		notify_event(dwc, event, value);
	else
		ret = -ENODEV;

	return ret;
}
EXPORT_SYMBOL(dwc3_notify_event);

static void dwc3_get_properties(struct dwc3 *dwc)
{
	struct device		*dev = dwc->dev;
	u8			lpm_nyet_threshold;
	u8			tx_de_emphasis;
	u8			hird_threshold;

	/* default to highest possible threshold */
	lpm_nyet_threshold = 0xf;

	/* default to -3.5dB de-emphasis */
	tx_de_emphasis = 1;

	/*
	 * default to assert utmi_sleep_n and use maximum allowed HIRD
	 * threshold value of 0b1100
	 */
	hird_threshold = 12;

	dwc->maximum_speed = usb_get_maximum_speed(dev);
	dwc->max_hw_supp_speed = dwc->maximum_speed;
	dwc->dr_mode = usb_get_dr_mode(dev);
	dwc->hsphy_mode = of_usb_get_phy_mode(dev->of_node);

	dwc->sysdev_is_parent = device_property_read_bool(dev,
				"linux,sysdev_is_parent");
	if (dwc->sysdev_is_parent)
		dwc->sysdev = dwc->dev->parent;
	else
		dwc->sysdev = dwc->dev;

	dwc->has_lpm_erratum = device_property_read_bool(dev,
				"snps,has-lpm-erratum");
	device_property_read_u8(dev, "snps,lpm-nyet-threshold",
				&lpm_nyet_threshold);
	dwc->is_utmi_l1_suspend = device_property_read_bool(dev,
				"snps,is-utmi-l1-suspend");
	device_property_read_u8(dev, "snps,hird-threshold",
				&hird_threshold);

	device_property_read_u32(dev, "snps,xhci-imod-value",
			&dwc->xhci_imod_value);

	dwc->core_id = -1;
	device_property_read_u32(dev, "usb-core-id", &dwc->core_id);

	dwc->usb3_lpm_capable = device_property_read_bool(dev,
				"snps,usb3_lpm_capable");

	dwc->needs_fifo_resize = device_property_read_bool(dev,
				"tx-fifo-resize");

	dwc->disable_scramble_quirk = device_property_read_bool(dev,
				"snps,disable_scramble_quirk");
	dwc->u2exit_lfps_quirk = device_property_read_bool(dev,
				"snps,u2exit_lfps_quirk");
	dwc->u2ss_inp3_quirk = device_property_read_bool(dev,
				"snps,u2ss_inp3_quirk");
	dwc->req_p1p2p3_quirk = device_property_read_bool(dev,
				"snps,req_p1p2p3_quirk");
	dwc->del_p1p2p3_quirk = device_property_read_bool(dev,
				"snps,del_p1p2p3_quirk");
	dwc->del_phy_power_chg_quirk = device_property_read_bool(dev,
				"snps,del_phy_power_chg_quirk");
	dwc->lfps_filter_quirk = device_property_read_bool(dev,
				"snps,lfps_filter_quirk");
	dwc->rx_detect_poll_quirk = device_property_read_bool(dev,
				"snps,rx_detect_poll_quirk");
	dwc->dis_u3_susphy_quirk = device_property_read_bool(dev,
				"snps,dis_u3_susphy_quirk");
	dwc->dis_u2_susphy_quirk = device_property_read_bool(dev,
				"snps,dis_u2_susphy_quirk");
	dwc->dis_enblslpm_quirk = device_property_read_bool(dev,
				"snps,dis_enblslpm_quirk");
	dwc->dis_rxdet_inp3_quirk = device_property_read_bool(dev,
				"snps,dis_rxdet_inp3_quirk");
	dwc->dis_u2_freeclk_exists_quirk = device_property_read_bool(dev,
				"snps,dis-u2-freeclk-exists-quirk");
	dwc->dis_del_phy_power_chg_quirk = device_property_read_bool(dev,
				"snps,dis-del-phy-power-chg-quirk");
	dwc->dis_tx_ipgap_linecheck_quirk = device_property_read_bool(dev,
				"snps,dis-tx-ipgap-linecheck-quirk");
	dwc->parkmode_disable_ss_quirk = device_property_read_bool(dev,
				"snps,parkmode-disable-ss-quirk");

	dwc->tx_de_emphasis_quirk = device_property_read_bool(dev,
				"snps,tx_de_emphasis_quirk");
	dwc->ssp_u3_u0_quirk = device_property_read_bool(dev,
				"snps,ssp-u3-u0-quirk");
	device_property_read_u8(dev, "snps,tx_de_emphasis",
				&tx_de_emphasis);
	device_property_read_string(dev, "snps,hsphy_interface",
				    &dwc->hsphy_interface);
	device_property_read_u32(dev, "snps,quirk-frame-length-adjustment",
				 &dwc->fladj);
	dwc->enable_bus_suspend = device_property_read_bool(dev,
					"snps,bus-suspend-enable");
	dwc->usb3_u1u2_disable = device_property_read_bool(dev,
					"snps,usb3-u1u2-disable");
	dwc->disable_clk_gating = device_property_read_bool(dev,
					"snps,disable-clk-gating");
	device_property_read_u32(dev, "num-gsi-eps", &dwc->num_gsi_eps);

	dwc->dis_metastability_quirk = device_property_read_bool(dev,
				"snps,dis_metastability_quirk");

	dwc->lpm_nyet_threshold = lpm_nyet_threshold;
	dwc->tx_de_emphasis = tx_de_emphasis;

	dwc->hird_threshold = hird_threshold
		| (dwc->is_utmi_l1_suspend << 4);

	dwc->imod_interval = 0;
}

/* check whether the core supports IMOD */
bool dwc3_has_imod(struct dwc3 *dwc)
{
	return ((dwc3_is_usb3(dwc) &&
		 dwc->revision >= DWC3_REVISION_300A) ||
		(dwc3_is_usb31(dwc) &&
		 dwc->revision >= DWC3_USB31_REVISION_120A));
}

static void dwc3_check_params(struct dwc3 *dwc)
{
	struct device *dev = dwc->dev;

	/* Check for proper value of imod_interval */
	if (dwc->imod_interval && !dwc3_has_imod(dwc)) {
		dev_warn(dwc->dev, "Interrupt moderation not supported\n");
		dwc->imod_interval = 0;
	}

	/*
	 * Workaround for STAR 9000961433 which affects only version
	 * 3.00a of the DWC_usb3 core. This prevents the controller
	 * interrupt from being masked while handling events. IMOD
	 * allows us to work around this issue. Enable it for the
	 * affected version.
	 */
	if (!dwc->imod_interval &&
	    (dwc->revision == DWC3_REVISION_300A))
		dwc->imod_interval = 1;

	/* Check the maximum_speed parameter */
	switch (dwc->maximum_speed) {
	case USB_SPEED_LOW:
	case USB_SPEED_FULL:
	case USB_SPEED_HIGH:
	case USB_SPEED_SUPER:
	case USB_SPEED_SUPER_PLUS:
		break;
	default:
		dev_err(dev, "invalid maximum_speed parameter %d\n",
			dwc->maximum_speed);
		/* fall through */
	case USB_SPEED_UNKNOWN:
		/* default to superspeed */
		dwc->maximum_speed = USB_SPEED_SUPER;

		/*
		 * default to superspeed plus if we are capable.
		 */
		if (dwc3_is_usb31(dwc) &&
		    (DWC3_GHWPARAMS3_SSPHY_IFC(dwc->hwparams.hwparams3) ==
		     DWC3_GHWPARAMS3_SSPHY_IFC_GEN2))
			dwc->maximum_speed = USB_SPEED_SUPER_PLUS;

		break;
	}
}

static int dwc3_probe(struct platform_device *pdev)
{
	struct device		*dev = &pdev->dev;
	struct resource		*res;
	struct dwc3		*dwc;

	int			ret;

	void __iomem		*regs;
	int			irq;
	char			dma_ipc_log_ctx_name[40];

	if (count >= DWC_CTRL_COUNT) {
		dev_err(dev, "Err dwc instance %d >= %d available\n",
					count, DWC_CTRL_COUNT);
		ret = -EINVAL;
		return ret;
	}

	dwc = devm_kzalloc(dev, sizeof(*dwc), GFP_KERNEL);
	if (!dwc)
		return -ENOMEM;

	dwc->dev = dev;
	res = platform_get_resource(pdev, IORESOURCE_MEM, 0);
	if (!res) {
		dev_err(dev, "missing memory resource\n");
		return -ENODEV;
	}

	dwc->reg_phys = res->start;
	dwc->xhci_resources[0].start = res->start;
	dwc->xhci_resources[0].end = dwc->xhci_resources[0].start +
					DWC3_XHCI_REGS_END;
	dwc->xhci_resources[0].flags = res->flags;
	dwc->xhci_resources[0].name = res->name;

	res->start += DWC3_GLOBALS_REGS_START;

	irq = platform_get_irq(to_platform_device(dwc->dev), 0);

	ret = devm_request_irq(dev, irq, dwc3_interrupt, IRQF_SHARED, "dwc3",
			dwc);
	if (ret) {
		dev_err(dwc->dev, "failed to request irq #%d --> %d\n",
				irq, ret);
		return -ENODEV;
	}

	/* will be enabled in dwc3_msm_resume() */
	disable_irq(irq);
	dwc->irq = irq;
	/*
	 * Request memory region but exclude xHCI regs,
	 * since it will be requested by the xhci-plat driver.
	 */
	regs = devm_ioremap_resource(dev, res);
	if (IS_ERR(regs)) {
		ret = PTR_ERR(regs);
		goto err0;
	}

	dwc->dwc_wq = alloc_ordered_workqueue("dwc_wq", WQ_HIGHPRI);
	if (!dwc->dwc_wq) {
		dev_err(dev,
			"%s: Unable to create workqueue dwc_wq\n", __func__);
		goto err0;
	}

	INIT_WORK(&dwc->bh_work, dwc3_bh_work);
	dwc->regs	= regs;
	dwc->regs_size	= resource_size(res);

	dwc3_get_properties(dwc);
	platform_set_drvdata(pdev, dwc);

	init_waitqueue_head(&dwc->wait_linkstate);
	spin_lock_init(&dwc->lock);

	pm_runtime_no_callbacks(dev);
	pm_runtime_set_active(dev);
	if (dwc->enable_bus_suspend) {
		pm_runtime_set_autosuspend_delay(dev,
			DWC3_DEFAULT_AUTOSUSPEND_DELAY);
		pm_runtime_use_autosuspend(dev);
	}
	pm_runtime_enable(dev);
	pm_runtime_forbid(dev);

	ret = dwc3_alloc_event_buffers(dwc, DWC3_EVENT_BUFFERS_SIZE);
	if (ret) {
		dev_err(dwc->dev, "failed to allocate event buffers\n");
		ret = -ENOMEM;
		goto err1;
	}

	ret = dwc3_alloc_scratch_buffers(dwc);
	if (ret)
		goto err2;

	if (dwc->dr_mode == USB_DR_MODE_OTG ||
		dwc->dr_mode == USB_DR_MODE_PERIPHERAL) {
		ret = dwc3_gadget_init(dwc);
		if (ret) {
			dev_err(dwc->dev, "gadget init failed %d\n", ret);
			goto err3;
		}
	}

	dwc->dwc_ipc_log_ctxt = ipc_log_context_create(NUM_LOG_PAGES,
					dev_name(dwc->dev), 0);
	if (!dwc->dwc_ipc_log_ctxt)
		dev_err(dwc->dev, "Error getting ipc_log_ctxt\n");

	snprintf(dma_ipc_log_ctx_name, sizeof(dma_ipc_log_ctx_name),
					"%s.ep_events", dev_name(dwc->dev));
	dwc->dwc_dma_ipc_log_ctxt = ipc_log_context_create(NUM_LOG_PAGES,
						dma_ipc_log_ctx_name, 0);
	if (!dwc->dwc_dma_ipc_log_ctxt)
		dev_err(dwc->dev, "Error getting ipc_log_ctxt for ep_events\n");

	dwc3_instance[count] = dwc;
	dwc->index = count;
	count++;

	pm_runtime_allow(dev);
	dwc3_debugfs_init(dwc);
	return 0;

err3:
	dwc3_free_scratch_buffers(dwc);
err2:
	dwc3_free_event_buffers(dwc);

err1:
	destroy_workqueue(dwc->dwc_wq);

err0:
	/*
	 * restore res->start back to its original value so that, in case the
	 * probe is deferred, we don't end up getting error in request the
	 * memory region the next time probe is called.
	 */
	res->start -= DWC3_GLOBALS_REGS_START;

	return ret;
}

static int dwc3_remove(struct platform_device *pdev)
{
	struct dwc3	*dwc = platform_get_drvdata(pdev);
	struct resource *res = platform_get_resource(pdev, IORESOURCE_MEM, 0);

	/*
	 * restore res->start back to its original value so that, in case the
	 * probe is deferred, we don't end up getting error in request the
	 * memory region the next time probe is called.
	 */
	res->start -= DWC3_GLOBALS_REGS_START;

	dwc3_debugfs_exit(dwc);
	dwc3_gadget_exit(dwc);
	pm_runtime_allow(&pdev->dev);
	pm_runtime_disable(&pdev->dev);

	dwc3_free_event_buffers(dwc);
	dwc3_free_scratch_buffers(dwc);

	ipc_log_context_destroy(dwc->dwc_ipc_log_ctxt);
	dwc->dwc_ipc_log_ctxt = NULL;
	count--;
	dwc3_instance[dwc->index] = NULL;

	return 0;
}

#ifdef CONFIG_PM
static int dwc3_suspend_common(struct dwc3 *dwc)
{
	unsigned long	flags;

	switch (dwc->dr_mode) {
	case USB_DR_MODE_PERIPHERAL:
	case USB_DR_MODE_OTG:
		spin_lock_irqsave(&dwc->lock, flags);
		dwc3_gadget_suspend(dwc);
		spin_unlock_irqrestore(&dwc->lock, flags);
		break;
	case USB_DR_MODE_HOST:
	default:
		/* do nothing */
		break;
	}

	dwc3_core_exit(dwc);

	return 0;
}

static int dwc3_resume_common(struct dwc3 *dwc)
{
	unsigned long	flags;
	int		ret;

	ret = dwc3_core_init(dwc);
	if (ret)
		return ret;

	switch (dwc->dr_mode) {
	case USB_DR_MODE_PERIPHERAL:
	case USB_DR_MODE_OTG:
		spin_lock_irqsave(&dwc->lock, flags);
		dwc3_gadget_resume(dwc);
		spin_unlock_irqrestore(&dwc->lock, flags);
		/* FALLTHROUGH */
	case USB_DR_MODE_HOST:
	default:
		/* do nothing */
		break;
	}

	return 0;
}

static int dwc3_runtime_checks(struct dwc3 *dwc)
{
	switch (dwc->dr_mode) {
	case USB_DR_MODE_PERIPHERAL:
	case USB_DR_MODE_OTG:
		if (dwc->connected)
			return -EBUSY;
		break;
	case USB_DR_MODE_HOST:
	default:
		/* do nothing */
		break;
	}

	return 0;
}

static int dwc3_runtime_suspend(struct device *dev)
{
	struct dwc3     *dwc = dev_get_drvdata(dev);
	int		ret;

	/* Check if platform glue driver handling PM, if not then handle here */
	if (!dwc3_notify_event(dwc, DWC3_CORE_PM_SUSPEND_EVENT, 0))
		return 0;

	if (dwc3_runtime_checks(dwc))
		return -EBUSY;

	ret = dwc3_suspend_common(dwc);
	if (ret)
		return ret;

	device_init_wakeup(dev, true);

	return 0;
}

static int dwc3_runtime_resume(struct device *dev)
{
	struct dwc3     *dwc = dev_get_drvdata(dev);
	int		ret;

	/* Check if platform glue driver handling PM, if not then handle here */
	if (!dwc3_notify_event(dwc, DWC3_CORE_PM_RESUME_EVENT, 0))
		return 0;

	device_init_wakeup(dev, false);

	ret = dwc3_resume_common(dwc);
	if (ret)
		return ret;

	switch (dwc->dr_mode) {
	case USB_DR_MODE_PERIPHERAL:
	case USB_DR_MODE_OTG:
		dwc3_gadget_process_pending_events(dwc);
		break;
	case USB_DR_MODE_HOST:
	default:
		/* do nothing */
		break;
	}

	pm_runtime_mark_last_busy(dev);
	pm_runtime_put(dev);

	return 0;
}

static int dwc3_runtime_idle(struct device *dev)
{
	struct dwc3     *dwc = dev_get_drvdata(dev);

	switch (dwc->dr_mode) {
	case USB_DR_MODE_PERIPHERAL:
	case USB_DR_MODE_OTG:
		if (dwc3_runtime_checks(dwc))
			return -EBUSY;
		break;
	case USB_DR_MODE_HOST:
	default:
		/* do nothing */
		break;
	}

	pm_runtime_mark_last_busy(dev);
	pm_runtime_autosuspend(dev);

	return 0;
}
#endif /* CONFIG_PM */

#ifdef CONFIG_PM_SLEEP
static int dwc3_suspend(struct device *dev)
{
	struct dwc3	*dwc = dev_get_drvdata(dev);
	int		ret;

	/* Check if platform glue driver handling PM, if not then handle here */
	if (!dwc3_notify_event(dwc, DWC3_CORE_PM_SUSPEND_EVENT, 0))
		return 0;

	ret = dwc3_suspend_common(dwc);
	if (ret)
		return ret;

	pinctrl_pm_select_sleep_state(dev);

	return 0;
}

static int dwc3_resume(struct device *dev)
{
	struct dwc3	*dwc = dev_get_drvdata(dev);
	int		ret;

	/* Check if platform glue driver handling PM, if not then handle here */
	if (!dwc3_notify_event(dwc, DWC3_CORE_PM_RESUME_EVENT, 0)) {
		/*
		 * If the core was in host mode during suspend, then set the
		 * runtime PM state as active to reflect actual state of device
		 * which is now out of LPM. This allows runtime_suspend later.
		 */
		if (dwc->current_dr_role == DWC3_GCTL_PRTCAP_HOST &&
		    dwc->ignore_wakeup_src_in_hostmode)
			goto runtime_set_active;

		return 0;
	}

	pinctrl_pm_select_default_state(dev);

	ret = dwc3_resume_common(dwc);
	if (ret)
		return ret;

runtime_set_active:
	pm_runtime_disable(dev);
	pm_runtime_set_active(dev);
	pm_runtime_enable(dev);

	return 0;
}
#endif /* CONFIG_PM_SLEEP */

static const struct dev_pm_ops dwc3_dev_pm_ops = {
	SET_SYSTEM_SLEEP_PM_OPS(dwc3_suspend, dwc3_resume)
	SET_RUNTIME_PM_OPS(dwc3_runtime_suspend, dwc3_runtime_resume,
			dwc3_runtime_idle)
};

#ifdef CONFIG_OF
static const struct of_device_id of_dwc3_match[] = {
	{
		.compatible = "snps,dwc3"
	},
	{
		.compatible = "synopsys,dwc3"
	},
	{ },
};
MODULE_DEVICE_TABLE(of, of_dwc3_match);
#endif

#ifdef CONFIG_ACPI

#define ACPI_ID_INTEL_BSW	"808622B7"

static const struct acpi_device_id dwc3_acpi_match[] = {
	{ ACPI_ID_INTEL_BSW, 0 },
	{ },
};
MODULE_DEVICE_TABLE(acpi, dwc3_acpi_match);
#endif

static struct platform_driver dwc3_driver = {
	.probe		= dwc3_probe,
	.remove		= dwc3_remove,
	.driver		= {
		.name	= "dwc3",
		.of_match_table	= of_match_ptr(of_dwc3_match),
		.acpi_match_table = ACPI_PTR(dwc3_acpi_match),
		.pm	= &dwc3_dev_pm_ops,
	},
};

module_platform_driver(dwc3_driver);

MODULE_ALIAS("platform:dwc3");
MODULE_AUTHOR("Felipe Balbi <balbi@ti.com>");
MODULE_LICENSE("GPL v2");
MODULE_DESCRIPTION("DesignWare USB3 DRD Controller Driver");<|MERGE_RESOLUTION|>--- conflicted
+++ resolved
@@ -944,7 +944,9 @@
 		if (dwc->dis_tx_ipgap_linecheck_quirk)
 			reg |= DWC3_GUCTL1_TX_IPGAP_LINECHECK_DIS;
 
-<<<<<<< HEAD
+		if (dwc->parkmode_disable_ss_quirk)
+			reg |= DWC3_GUCTL1_PARKMODE_DISABLE_SS;
+
 		/*
 		 * STAR: 9001415732: Host failure when Park mode is enabled:
 		 * Disable parkmode for Gen1 controllers to fix the stall
@@ -955,10 +957,6 @@
 			reg |= DWC3_GUCTL1_PARKMODE_DISABLE_HS;
 			reg |= DWC3_GUCTL1_PARKMODE_DISABLE_FSLS;
 		}
-=======
-		if (dwc->parkmode_disable_ss_quirk)
-			reg |= DWC3_GUCTL1_PARKMODE_DISABLE_SS;
->>>>>>> d6fb2070
 
 		dwc3_writel(dwc->regs, DWC3_GUCTL1, reg);
 	}
